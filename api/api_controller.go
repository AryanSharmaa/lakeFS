package api

import (
	"bytes"
	"context"
	"errors"
	"fmt"
	"net/http"
	"path/filepath"
	"strings"
	"time"

	"github.com/aws/aws-sdk-go/aws"
	"github.com/go-openapi/runtime"
	"github.com/go-openapi/runtime/middleware"
	"github.com/go-openapi/swag"
	"github.com/treeverse/lakefs/api/gen/models"
	"github.com/treeverse/lakefs/api/gen/restapi/operations"
	authop "github.com/treeverse/lakefs/api/gen/restapi/operations/auth"
	"github.com/treeverse/lakefs/api/gen/restapi/operations/branches"
	"github.com/treeverse/lakefs/api/gen/restapi/operations/commits"
	hcop "github.com/treeverse/lakefs/api/gen/restapi/operations/health_check"
	metadataop "github.com/treeverse/lakefs/api/gen/restapi/operations/metadata"
	"github.com/treeverse/lakefs/api/gen/restapi/operations/objects"
	"github.com/treeverse/lakefs/api/gen/restapi/operations/refs"
	"github.com/treeverse/lakefs/api/gen/restapi/operations/repositories"
	retentionop "github.com/treeverse/lakefs/api/gen/restapi/operations/retention"
	setupop "github.com/treeverse/lakefs/api/gen/restapi/operations/setup"
	"github.com/treeverse/lakefs/auth"
	"github.com/treeverse/lakefs/auth/model"
	"github.com/treeverse/lakefs/block"
	"github.com/treeverse/lakefs/block/s3"
	"github.com/treeverse/lakefs/catalog"
	"github.com/treeverse/lakefs/db"
	"github.com/treeverse/lakefs/dedup"
	"github.com/treeverse/lakefs/httputil"
	"github.com/treeverse/lakefs/logging"
	"github.com/treeverse/lakefs/onboard"
	"github.com/treeverse/lakefs/permissions"
	"github.com/treeverse/lakefs/retention"
	"github.com/treeverse/lakefs/stats"
	"github.com/treeverse/lakefs/upload"
)

type contextKey string

const (
	// Maximum amount of results returned for paginated queries to the API
	MaxResultsPerPage                = 1000
	DefaultResultsPerPage            = 100
	lakeFSPrefix                     = "symlinks"
	UserContextKey        contextKey = "user"
)

type Dependencies struct {
	ctx          context.Context
	Cataloger    catalog.Cataloger
	Auth         auth.Service
	BlockAdapter block.Adapter
	Stats        stats.Collector
	Retention    retention.Service
	Dedup        *dedup.Cleaner
	Meta         auth.MetadataManager
	Migrator     db.Migrator
	Collector    stats.Collector
	logger       logging.Logger
}

func (d *Dependencies) WithContext(ctx context.Context) *Dependencies {
	return &Dependencies{
		ctx:          ctx,
		Cataloger:    d.Cataloger,
		Auth:         d.Auth,
		BlockAdapter: d.BlockAdapter.WithContext(ctx),
		Stats:        d.Stats,
		Retention:    d.Retention,
		Dedup:        d.Dedup,
		Meta:         d.Meta,
		Migrator:     d.Migrator,
		Collector:    d.Collector,
		logger:       d.logger.WithContext(ctx),
	}
}

func (d *Dependencies) LogAction(action string) {
	logging.FromContext(d.ctx).
		WithField("action", action).
		WithField("message_type", "action").
		Debug("performing API action")
	d.Stats.CollectEvent("api_server", action)
}

type Controller struct {
	deps *Dependencies
}

func NewController(cataloger catalog.Cataloger, auth auth.Service, blockAdapter block.Adapter, stats stats.Collector, retention retention.Service,
	dedupCleaner *dedup.Cleaner, meta auth.MetadataManager, migrator db.Migrator, collector stats.Collector, logger logging.Logger) *Controller {
	c := &Controller{
		deps: &Dependencies{
			ctx:          context.Background(),
			Cataloger:    cataloger,
			Auth:         auth,
			BlockAdapter: blockAdapter,
			Stats:        stats,
			Retention:    retention,
			Dedup:        dedupCleaner,
			Meta:         meta,
			Migrator:     migrator,
			Collector:    collector,
			logger:       logger,
		},
	}
	return c
}

func (c *Controller) Context() context.Context {
	if c.deps.ctx != nil {
		return c.deps.ctx
	}
	return context.Background()
}

// Configure attaches our API operations to a generated swagger API stub
// Adding new handlers requires also adding them here so that the generated server will use them
func (c *Controller) Configure(api *operations.LakefsAPI) {
	// Register operations here
<<<<<<< HEAD
	api.HealthCheckHealthCheckHandler = c.GetHealthCheckHandler()
=======
	api.SetupSetupLakeFSHandler = c.SetupLakeFSHandler()
>>>>>>> e8970bfb

	api.AuthGetCurrentUserHandler = c.GetCurrentUserHandler()
	api.AuthListUsersHandler = c.ListUsersHandler()
	api.AuthGetUserHandler = c.GetUserHandler()
	api.AuthCreateUserHandler = c.CreateUserHandler()
	api.AuthDeleteUserHandler = c.DeleteUserHandler()
	api.AuthGetGroupHandler = c.GetGroupHandler()
	api.AuthListGroupsHandler = c.ListGroupsHandler()
	api.AuthCreateGroupHandler = c.CreateGroupHandler()
	api.AuthDeleteGroupHandler = c.DeleteGroupHandler()
	api.AuthListPoliciesHandler = c.ListPoliciesHandler()
	api.AuthCreatePolicyHandler = c.CreatePolicyHandler()
	api.AuthGetPolicyHandler = c.GetPolicyHandler()
	api.AuthDeletePolicyHandler = c.DeletePolicyHandler()
	api.AuthUpdatePolicyHandler = c.UpdatePolicyHandler()
	api.AuthListGroupMembersHandler = c.ListGroupMembersHandler()
	api.AuthAddGroupMembershipHandler = c.AddGroupMembershipHandler()
	api.AuthDeleteGroupMembershipHandler = c.DeleteGroupMembershipHandler()
	api.AuthListUserCredentialsHandler = c.ListUserCredentialsHandler()
	api.AuthCreateCredentialsHandler = c.CreateCredentialsHandler()
	api.AuthDeleteCredentialsHandler = c.DeleteCredentialsHandler()
	api.AuthGetCredentialsHandler = c.GetCredentialsHandler()
	api.AuthListUserGroupsHandler = c.ListUserGroupsHandler()
	api.AuthListUserPoliciesHandler = c.ListUserPoliciesHandler()
	api.AuthAttachPolicyToUserHandler = c.AttachPolicyToUserHandler()
	api.AuthDetachPolicyFromUserHandler = c.DetachPolicyFromUserHandler()
	api.AuthListGroupPoliciesHandler = c.ListGroupPoliciesHandler()
	api.AuthAttachPolicyToGroupHandler = c.AttachPolicyToGroupHandler()
	api.AuthDetachPolicyFromGroupHandler = c.DetachPolicyFromGroupHandler()

	api.RepositoriesListRepositoriesHandler = c.ListRepositoriesHandler()
	api.RepositoriesGetRepositoryHandler = c.GetRepoHandler()
	api.RepositoriesCreateRepositoryHandler = c.CreateRepositoryHandler()
	api.RepositoriesDeleteRepositoryHandler = c.DeleteRepositoryHandler()
	api.RepositoriesImportFromS3InventoryHandler = c.ImportFromS3InventoryHandler()

	api.BranchesListBranchesHandler = c.ListBranchesHandler()
	api.BranchesGetBranchHandler = c.GetBranchHandler()
	api.BranchesCreateBranchHandler = c.CreateBranchHandler()
	api.BranchesDeleteBranchHandler = c.DeleteBranchHandler()
	api.BranchesRevertBranchHandler = c.RevertBranchHandler()

	api.CommitsCommitHandler = c.CommitHandler()
	api.CommitsGetCommitHandler = c.GetCommitHandler()
	api.CommitsGetBranchCommitLogHandler = c.CommitsGetBranchCommitLogHandler()

	api.RefsDiffRefsHandler = c.RefsDiffRefsHandler()
	api.BranchesDiffBranchHandler = c.BranchesDiffBranchHandler()
	api.RefsMergeIntoBranchHandler = c.MergeMergeIntoBranchHandler()

	api.ObjectsStatObjectHandler = c.ObjectsStatObjectHandler()
	api.ObjectsGetUnderlyingPropertiesHandler = c.ObjectsGetUnderlyingPropertiesHandler()
	api.ObjectsListObjectsHandler = c.ObjectsListObjectsHandler()
	api.ObjectsGetObjectHandler = c.ObjectsGetObjectHandler()
	api.ObjectsUploadObjectHandler = c.ObjectsUploadObjectHandler()
	api.ObjectsDeleteObjectHandler = c.ObjectsDeleteObjectHandler()

	api.RetentionGetRetentionPolicyHandler = c.RetentionGetRetentionPolicyHandler()
	api.RetentionUpdateRetentionPolicyHandler = c.RetentionUpdateRetentionPolicyHandler()
	api.MetadataCreateSymlinkHandler = c.MetadataCreateSymlinkHandler()
}

func (c *Controller) setupRequest(user *models.User, r *http.Request, permissions []permissions.Permission) (*Dependencies, error) {
	// add user to context
	ctx := logging.AddFields(r.Context(), logging.Fields{"user": user.ID})
	ctx = context.WithValue(ctx, UserContextKey, user)
	deps := c.deps.WithContext(ctx)
	return deps, authorize(deps.Auth, user, permissions)
}

func createPaginator(nextToken string, amountResults int) *models.Pagination {
	return &models.Pagination{
		HasMore:    swag.Bool(nextToken != ""),
		MaxPerPage: swag.Int64(MaxResultsPerPage),
		NextOffset: nextToken,
		Results:    swag.Int64(int64(amountResults)),
	}
}

func pageAmount(i *int64) int {
	inti := int(swag.Int64Value(i))
	if inti > MaxResultsPerPage {
		return MaxResultsPerPage
	}
	if inti <= 0 {
		return DefaultResultsPerPage
	}
	return inti
}

<<<<<<< HEAD
func (c *Controller) GetHealthCheckHandler() hcop.HealthCheckHandler {
	return hcop.HealthCheckHandlerFunc(func(params hcop.HealthCheckParams) middleware.Responder {
		return hcop.NewHealthCheckNoContent()
=======
func (c *Controller) SetupLakeFSHandler() setupop.SetupLakeFSHandler {
	return setupop.SetupLakeFSHandlerFunc(func(setupReq setupop.SetupLakeFSParams) middleware.Responder {
		if len(*setupReq.User.DisplayName) == 0 {
			return setupop.NewSetupLakeFSBadRequest().
				WithPayload(&models.Error{
					Message: "empty display name",
				})
		}

		// skip migrate in case we have an active installation
		if _, err := c.deps.Meta.InstallationID(); err == nil {
			return setupop.NewSetupLakeFSConflict().
				WithPayload(&models.Error{
					Message: "lakeFS already initialized",
				})
		}

		ctx := setupReq.HTTPRequest.Context()
		err := c.deps.Migrator.Migrate(ctx)
		if err != nil {
			return setupop.NewSetupLakeFSDefault(http.StatusInternalServerError).
				WithPayload(&models.Error{
					Message: err.Error(),
				})
		}

		metadata, err := c.deps.Meta.Write()
		if err != nil {
			return setupop.NewSetupLakeFSDefault(http.StatusInternalServerError).
				WithPayload(&models.Error{
					Message: err.Error(),
				})
		}

		c.deps.Collector.SetInstallationID(metadata["installation_id"])
		c.deps.Collector.CollectMetadata(metadata)
		c.deps.Collector.CollectEvent("global", "init")

		adminUser := &model.User{
			CreatedAt:   time.Now(),
			DisplayName: *setupReq.User.DisplayName,
		}
		cred, err := auth.SetupAdminUser(c.deps.Auth, adminUser)
		if err != nil {
			return setupop.NewSetupLakeFSDefault(http.StatusInternalServerError).
				WithPayload(&models.Error{
					Message: err.Error(),
				})
		}

		return setupop.NewSetupLakeFSOK().WithPayload(&models.CredentialsWithSecret{
			AccessKeyID:     cred.AccessKeyID,
			AccessSecretKey: cred.AccessSecretKey,
			CreationDate:    adminUser.CreatedAt.Unix(),
		})
>>>>>>> e8970bfb
	})
}

func (c *Controller) GetCurrentUserHandler() authop.GetCurrentUserHandler {
	return authop.GetCurrentUserHandlerFunc(func(params authop.GetCurrentUserParams, user *models.User) middleware.Responder {
		return authop.NewGetCurrentUserOK().WithPayload(&authop.GetCurrentUserOKBody{
			User: user,
		})
	})
}

func (c *Controller) ListRepositoriesHandler() repositories.ListRepositoriesHandler {
	return repositories.ListRepositoriesHandlerFunc(func(params repositories.ListRepositoriesParams, user *models.User) middleware.Responder {
		deps, err := c.setupRequest(user, params.HTTPRequest, []permissions.Permission{
			{
				Action:   permissions.ListRepositoriesAction,
				Resource: permissions.All,
			},
		})

		if err != nil {
			return repositories.NewListRepositoriesUnauthorized().WithPayload(responseErrorFrom(err))
		}
		deps.LogAction("list_repos")

		after, amount := getPaginationParams(params.After, params.Amount)

		repos, hasMore, err := deps.Cataloger.ListRepositories(c.Context(), amount, after)
		if err != nil {
			return repositories.NewListRepositoriesDefault(http.StatusInternalServerError).
				WithPayload(responseError("error listing repositories: %s", err))
		}

		repoList := make([]*models.Repository, len(repos))
		var lastID string
		for i, repo := range repos {
			repoList[i] = &models.Repository{
				StorageNamespace: repo.StorageNamespace,
				CreationDate:     repo.CreationDate.Unix(),
				DefaultBranch:    repo.DefaultBranch,
				ID:               repo.Name,
			}
			lastID = repo.Name
		}
		returnValue := repositories.NewListRepositoriesOK().WithPayload(&repositories.ListRepositoriesOKBody{
			Pagination: &models.Pagination{
				HasMore:    swag.Bool(hasMore),
				Results:    swag.Int64(int64(len(repoList))),
				MaxPerPage: swag.Int64(MaxResultsPerPage),
			},
			Results: repoList,
		})
		if hasMore {
			returnValue.Payload.Pagination.NextOffset = lastID
		}

		return returnValue
	})
}

func getPaginationParams(swagAfter *string, swagAmount *int64) (string, int) {
	// amount
	amount := MaxResultsPerPage
	if swagAmount != nil {
		amount = int(swag.Int64Value(swagAmount))
	}

	// paginate after
	after := ""
	if swagAfter != nil {
		after = swag.StringValue(swagAfter)
	}
	return after, amount
}

func (c *Controller) GetRepoHandler() repositories.GetRepositoryHandler {
	return repositories.GetRepositoryHandlerFunc(func(params repositories.GetRepositoryParams, user *models.User) middleware.Responder {
		deps, err := c.setupRequest(user, params.HTTPRequest, []permissions.Permission{
			{
				Action:   permissions.ReadRepositoryAction,
				Resource: permissions.RepoArn(params.Repository),
			},
		})
		if err != nil {
			return repositories.NewGetRepositoryUnauthorized().WithPayload(responseErrorFrom(err))
		}
		deps.LogAction("get_repo")
		repo, err := deps.Cataloger.GetRepository(c.Context(), params.Repository)
		if errors.Is(err, db.ErrNotFound) {
			return repositories.NewGetRepositoryNotFound().
				WithPayload(responseError("repository not found"))
		}
		if err != nil {
			return repositories.NewGetRepositoryDefault(http.StatusInternalServerError).
				WithPayload(responseError("error fetching repository: %s", err))
		}

		return repositories.NewGetRepositoryOK().
			WithPayload(&models.Repository{
				StorageNamespace: repo.StorageNamespace,
				CreationDate:     repo.CreationDate.Unix(),
				DefaultBranch:    repo.DefaultBranch,
				ID:               repo.Name,
			})
	})
}

func (c *Controller) GetCommitHandler() commits.GetCommitHandler {
	return commits.GetCommitHandlerFunc(func(params commits.GetCommitParams, user *models.User) middleware.Responder {
		deps, err := c.setupRequest(user, params.HTTPRequest, []permissions.Permission{
			{
				Action:   permissions.ReadCommitAction,
				Resource: permissions.RepoArn(params.Repository),
			},
		})
		if err != nil {
			return commits.NewGetCommitUnauthorized().WithPayload(responseErrorFrom(err))
		}
		deps.LogAction("get_commit")
		commit, err := deps.Cataloger.GetCommit(c.Context(), params.Repository, params.CommitID)
		if errors.Is(err, db.ErrNotFound) {
			return commits.NewGetCommitNotFound().WithPayload(responseError("commit not found"))
		}
		if err != nil {
			return commits.NewGetCommitDefault(http.StatusInternalServerError).WithPayload(responseErrorFrom(err))
		}
		return commits.NewGetCommitOK().WithPayload(&models.Commit{
			Committer:    commit.Committer,
			CreationDate: commit.CreationDate.Unix(),
			ID:           params.CommitID,
			Message:      commit.Message,
			Metadata:     commit.Metadata,
			Parents:      commit.Parents,
		})
	})
}

func (c *Controller) CommitHandler() commits.CommitHandler {
	return commits.CommitHandlerFunc(func(params commits.CommitParams, user *models.User) middleware.Responder {
		deps, err := c.setupRequest(user, params.HTTPRequest, []permissions.Permission{
			{
				Action:   permissions.CreateCommitAction,
				Resource: permissions.BranchArn(params.Repository, params.Branch),
			},
		})
		if err != nil {
			return commits.NewCommitUnauthorized().WithPayload(responseErrorFrom(err))
		}
		deps.LogAction("create_commit")
		userModel, err := c.deps.Auth.GetUser(user.ID)
		if err != nil {
			return commits.NewCommitUnauthorized().WithPayload(responseErrorFrom(err))
		}
		committer := userModel.DisplayName
		commitMessage := swag.StringValue(params.Commit.Message)
		commit, err := deps.Cataloger.Commit(c.Context(), params.Repository,
			params.Branch, commitMessage, committer, params.Commit.Metadata)
		if err != nil {
			return commits.NewCommitDefault(http.StatusInternalServerError).WithPayload(responseErrorFrom(err))
		}
		return commits.NewCommitCreated().WithPayload(&models.Commit{
			Committer:    commit.Committer,
			CreationDate: commit.CreationDate.Unix(),
			ID:           commit.Reference,
			Message:      commit.Message,
			Metadata:     commit.Metadata,
			Parents:      commit.Parents,
		})
	})
}

func (c *Controller) CommitsGetBranchCommitLogHandler() commits.GetBranchCommitLogHandler {
	return commits.GetBranchCommitLogHandlerFunc(func(params commits.GetBranchCommitLogParams, user *models.User) middleware.Responder {
		deps, err := c.setupRequest(user, params.HTTPRequest, []permissions.Permission{
			{
				Action:   permissions.ReadBranchAction,
				Resource: permissions.BranchArn(params.Repository, params.Branch),
			},
		})
		if err != nil {
			return commits.NewGetBranchCommitLogUnauthorized().WithPayload(responseErrorFrom(err))
		}
		deps.LogAction("get_branch")
		cataloger := deps.Cataloger

		after, amount := getPaginationParams(params.After, params.Amount)
		// get commit log
		commitLog, hasMore, err := cataloger.ListCommits(c.Context(), params.Repository, params.Branch, after, amount)
		if errors.Is(err, db.ErrNotFound) {
			return commits.NewGetBranchCommitLogNotFound().WithPayload(responseError("branch '%s' not found", params.Branch))
		}
		if err != nil {
			return commits.NewGetBranchCommitLogDefault(http.StatusInternalServerError).WithPayload(responseErrorFrom(err))
		}

		serializedCommits := make([]*models.Commit, len(commitLog))
		lastID := ""
		for i, commit := range commitLog {
			serializedCommits[i] = &models.Commit{
				Committer:    commit.Committer,
				CreationDate: commit.CreationDate.Unix(),
				ID:           commit.Reference,
				Message:      commit.Message,
				Metadata:     commit.Metadata,
				Parents:      commit.Parents,
			}
			lastID = commit.Reference
		}

		returnValue := commits.NewGetBranchCommitLogOK().WithPayload(&commits.GetBranchCommitLogOKBody{
			Pagination: &models.Pagination{
				HasMore:    swag.Bool(hasMore),
				Results:    swag.Int64(int64(len(serializedCommits))),
				MaxPerPage: swag.Int64(MaxResultsPerPage),
			},
			Results: serializedCommits,
		})
		if hasMore {
			returnValue.Payload.Pagination.NextOffset = lastID
		}
		return returnValue
	})
}

func ensureStorageNamespaceRW(adapter block.Adapter, storageNamespace string) error {
	const (
		dummyKey  = "dummy"
		dummyData = "this is dummy data - created by lakeFS in order to check accessibility "
	)

	err := adapter.Put(block.ObjectPointer{StorageNamespace: storageNamespace, Identifier: dummyKey}, int64(len(dummyData)), bytes.NewReader([]byte(dummyData)), block.PutOpts{})
	if err != nil {
		return err
	}

	_, err = adapter.Get(block.ObjectPointer{StorageNamespace: storageNamespace, Identifier: dummyKey}, int64(len(dummyData)))
	if err != nil {
		return err
	}

	return nil
}

func (c *Controller) CreateRepositoryHandler() repositories.CreateRepositoryHandler {
	return repositories.CreateRepositoryHandlerFunc(func(params repositories.CreateRepositoryParams, user *models.User) middleware.Responder {
		deps, err := c.setupRequest(user, params.HTTPRequest, []permissions.Permission{
			{
				Action:   permissions.CreateRepositoryAction,
				Resource: permissions.RepoArn(swag.StringValue(params.Repository.ID)),
			},
		})
		if err != nil {
			return repositories.NewCreateRepositoryUnauthorized().WithPayload(responseErrorFrom(err))
		}
		deps.LogAction("create_repo")

		err = ensureStorageNamespaceRW(deps.BlockAdapter, swag.StringValue(params.Repository.StorageNamespace))
		if err != nil {
			return repositories.NewCreateRepositoryBadRequest().
				WithPayload(responseError("error creating repository: could not access storage namespace"))
		}
		err = deps.Cataloger.CreateRepository(c.Context(),
			swag.StringValue(params.Repository.ID),
			swag.StringValue(params.Repository.StorageNamespace),
			params.Repository.DefaultBranch)
		if err != nil {
			return repositories.NewGetRepositoryDefault(http.StatusInternalServerError).
				WithPayload(responseError(fmt.Sprintf("error creating repository: %s", err)))
		}

		repo, err := deps.Cataloger.GetRepository(c.Context(), swag.StringValue(params.Repository.ID))
		if err != nil {
			return repositories.NewGetRepositoryDefault(http.StatusInternalServerError).
				WithPayload(responseError(fmt.Sprintf("error creating repository: %s", err)))
		}

		return repositories.NewCreateRepositoryCreated().WithPayload(&models.Repository{
			StorageNamespace: repo.StorageNamespace,
			CreationDate:     repo.CreationDate.Unix(),
			DefaultBranch:    repo.DefaultBranch,
			ID:               repo.Name,
		})
	})
}

func (c *Controller) DeleteRepositoryHandler() repositories.DeleteRepositoryHandler {
	return repositories.DeleteRepositoryHandlerFunc(func(params repositories.DeleteRepositoryParams, user *models.User) middleware.Responder {
		deps, err := c.setupRequest(user, params.HTTPRequest, []permissions.Permission{
			{
				Action:   permissions.DeleteRepositoryAction,
				Resource: permissions.RepoArn(params.Repository),
			},
		})
		if err != nil {
			return repositories.NewDeleteRepositoryUnauthorized().WithPayload(responseErrorFrom(err))
		}
		deps.LogAction("delete_repo")
		cataloger := deps.Cataloger
		err = cataloger.DeleteRepository(c.Context(), params.Repository)
		if errors.Is(err, db.ErrNotFound) {
			return repositories.NewDeleteRepositoryNotFound().
				WithPayload(responseError("repository not found"))
		}
		if err != nil {
			return repositories.NewDeleteRepositoryDefault(http.StatusInternalServerError).
				WithPayload(responseError("error deleting repository"))
		}

		return repositories.NewDeleteRepositoryNoContent()
	})
}

func (c *Controller) ListBranchesHandler() branches.ListBranchesHandler {
	return branches.ListBranchesHandlerFunc(func(params branches.ListBranchesParams, user *models.User) middleware.Responder {
		deps, err := c.setupRequest(user, params.HTTPRequest, []permissions.Permission{
			{
				Action:   permissions.ListBranchesAction,
				Resource: permissions.RepoArn(params.Repository),
			},
		})
		if err != nil {
			return branches.NewListBranchesUnauthorized().WithPayload(responseErrorFrom(err))
		}
		deps.LogAction("list_branches")
		cataloger := deps.Cataloger

		after, amount := getPaginationParams(params.After, params.Amount)

		res, hasMore, err := cataloger.ListBranches(c.Context(), params.Repository, "", amount, after)
		if err != nil {
			return branches.NewListBranchesDefault(http.StatusInternalServerError).
				WithPayload(responseError("could not list branches: %s", err))
		}

		branchList := make([]string, len(res))
		var lastID string
		for i, branch := range res {
			branchList[i] = branch.Name
			lastID = branch.Name
		}
		returnValue := branches.NewListBranchesOK().WithPayload(&branches.ListBranchesOKBody{
			Pagination: &models.Pagination{
				HasMore:    swag.Bool(hasMore),
				Results:    swag.Int64(int64(len(branchList))),
				MaxPerPage: swag.Int64(MaxResultsPerPage),
			},
			Results: branchList,
		})

		if hasMore {
			returnValue.Payload.Pagination.NextOffset = lastID
		}

		return returnValue
	})
}

func (c *Controller) GetBranchHandler() branches.GetBranchHandler {
	return branches.GetBranchHandlerFunc(func(params branches.GetBranchParams, user *models.User) middleware.Responder {
		deps, err := c.setupRequest(user, params.HTTPRequest, []permissions.Permission{
			{
				Action:   permissions.ReadBranchAction,
				Resource: permissions.BranchArn(params.Repository, params.Branch),
			},
		})
		if err != nil {
			return branches.NewGetBranchUnauthorized().WithPayload(responseErrorFrom(err))
		}
		deps.LogAction("get_branch")
		reference, err := deps.Cataloger.GetBranchReference(c.Context(), params.Repository, params.Branch)
		if errors.Is(err, db.ErrNotFound) {
			return branches.NewGetBranchNotFound().
				WithPayload(responseError("branch '%s' not found", params.Branch))
		}
		if err != nil {
			return branches.NewGetBranchDefault(http.StatusInternalServerError).
				WithPayload(responseError("error fetching branch: %s", err))
		}

		return branches.NewGetBranchOK().WithPayload(reference)
	})
}

func (c *Controller) CreateBranchHandler() branches.CreateBranchHandler {
	return branches.CreateBranchHandlerFunc(func(params branches.CreateBranchParams, user *models.User) middleware.Responder {
		repository := params.Repository
		branch := swag.StringValue(params.Branch.Name)
		deps, err := c.setupRequest(user, params.HTTPRequest, []permissions.Permission{
			{
				Action:   permissions.CreateBranchAction,
				Resource: permissions.BranchArn(repository, branch),
			},
		})
		if err != nil {
			return branches.NewCreateBranchUnauthorized().WithPayload(responseErrorFrom(err))
		}
		deps.LogAction("create_branch")
		cataloger := deps.Cataloger
		sourceBranch := swag.StringValue(params.Branch.Source)
		commitLog, err := cataloger.CreateBranch(c.Context(), repository, branch, sourceBranch)
		if err != nil {
			return branches.NewCreateBranchDefault(http.StatusInternalServerError).WithPayload(responseErrorFrom(err))
		}
		return branches.NewCreateBranchCreated().WithPayload(commitLog.Reference)
	})
}

func (c *Controller) DeleteBranchHandler() branches.DeleteBranchHandler {
	return branches.DeleteBranchHandlerFunc(func(params branches.DeleteBranchParams, user *models.User) middleware.Responder {
		deps, err := c.setupRequest(user, params.HTTPRequest, []permissions.Permission{
			{
				Action:   permissions.DeleteBranchAction,
				Resource: permissions.BranchArn(params.Repository, params.Branch),
			},
		})
		if err != nil {
			return branches.NewDeleteBranchUnauthorized().WithPayload(responseErrorFrom(err))
		}
		deps.LogAction("delete_branch")
		cataloger := deps.Cataloger
		err = cataloger.DeleteBranch(c.Context(), params.Repository, params.Branch)
		if errors.Is(err, db.ErrNotFound) {
			return branches.NewDeleteBranchNotFound().
				WithPayload(responseError("branch '%s' not found", params.Branch))
		}
		if err != nil {
			return branches.NewDeleteBranchDefault(http.StatusInternalServerError).
				WithPayload(responseError("error fetching branch: %s", err))
		}

		return branches.NewDeleteBranchNoContent()
	})
}

func (c *Controller) MergeMergeIntoBranchHandler() refs.MergeIntoBranchHandler {
	return refs.MergeIntoBranchHandlerFunc(func(params refs.MergeIntoBranchParams, user *models.User) middleware.Responder {
		deps, err := c.setupRequest(user, params.HTTPRequest, []permissions.Permission{
			{
				Action:   permissions.CreateCommitAction,
				Resource: permissions.BranchArn(params.Repository, params.DestinationRef),
			},
		})
		if err != nil {
			return refs.NewMergeIntoBranchUnauthorized().WithPayload(responseErrorFrom(err))
		}
		deps.LogAction("merge_branches")
		userModel, err := deps.Auth.GetUser(user.ID)
		if err != nil {
			return refs.NewMergeIntoBranchUnauthorized().WithPayload(responseErrorFrom(err))
		}
		var message string
		var metadata map[string]string
		if params.Merge != nil {
			message = params.Merge.Message
			metadata = params.Merge.Metadata
		}
		res, err := deps.Cataloger.Merge(c.Context(),
			params.Repository, params.SourceRef, params.DestinationRef,
			userModel.DisplayName,
			message,
			metadata)

		// convert merge differences into merge results
		var mergeResults []*models.MergeResult
		if res != nil {
			mergeResults = make([]*models.MergeResult, len(res.Differences))
			for i, d := range res.Differences {
				mergeResults[i] = transformDifferenceToMergeResult(d)
			}
		}

		switch err {
		case nil:
			pl := new(refs.MergeIntoBranchOKBody)
			pl.Results = mergeResults
			return refs.NewMergeIntoBranchOK().WithPayload(pl)
		case catalog.ErrUnsupportedRelation:
			return refs.NewMergeIntoBranchDefault(http.StatusInternalServerError).WithPayload(responseError("branches have no common base"))
		case catalog.ErrBranchNotFound:
			return refs.NewMergeIntoBranchDefault(http.StatusInternalServerError).WithPayload(responseError("a branch does not exist "))
		case catalog.ErrConflictFound:
			pl := new(refs.MergeIntoBranchConflictBody)
			pl.Results = mergeResults
			return refs.NewMergeIntoBranchConflict().WithPayload(pl)
		case catalog.ErrNoDifferenceWasFound:
			return refs.NewMergeIntoBranchDefault(http.StatusInternalServerError).WithPayload(responseError("no difference was found"))
		default:
			return refs.NewMergeIntoBranchDefault(http.StatusInternalServerError).WithPayload(responseError("internal error"))
		}
	})
}

func (c *Controller) BranchesDiffBranchHandler() branches.DiffBranchHandler {
	return branches.DiffBranchHandlerFunc(func(params branches.DiffBranchParams, user *models.User) middleware.Responder {
		deps, err := c.setupRequest(user, params.HTTPRequest, []permissions.Permission{
			{
				Action:   permissions.ListObjectsAction,
				Resource: permissions.RepoArn(params.Repository),
			},
		})
		if err != nil {
			return branches.NewDiffBranchUnauthorized().WithPayload(responseErrorFrom(err))
		}
		deps.LogAction("diff_workspace")
		cataloger := deps.Cataloger
		diff, err := cataloger.DiffUncommitted(c.Context(), params.Repository, params.Branch)
		if err != nil {
			return branches.NewDiffBranchDefault(http.StatusInternalServerError).
				WithPayload(responseError("could not diff branch: %s", err))
		}

		results := make([]*models.Diff, len(diff))
		for i, d := range diff {
			results[i] = transformDifferenceToDiff(d)
		}

		return branches.NewDiffBranchOK().WithPayload(&branches.DiffBranchOKBody{Results: results})
	})
}

func (c *Controller) RefsDiffRefsHandler() refs.DiffRefsHandler {
	return refs.DiffRefsHandlerFunc(func(params refs.DiffRefsParams, user *models.User) middleware.Responder {
		deps, err := c.setupRequest(user, params.HTTPRequest, []permissions.Permission{
			{
				Action:   permissions.ListObjectsAction,
				Resource: permissions.RepoArn(params.Repository),
			},
		})
		if err != nil {
			return refs.NewDiffRefsUnauthorized().WithPayload(responseErrorFrom(err))
		}
		deps.LogAction("diff_refs")
		cataloger := deps.Cataloger
		diff, err := cataloger.Diff(c.Context(), params.Repository, params.LeftRef, params.RightRef)
		if errors.Is(err, catalog.ErrFeatureNotSupported) {
			return refs.NewDiffRefsDefault(http.StatusNotImplemented).WithPayload(responseError(err.Error()))
		}
		if err != nil {
			return refs.NewDiffRefsDefault(http.StatusInternalServerError).
				WithPayload(responseError("could not diff references: %s", err))
		}

		results := make([]*models.Diff, len(diff))
		for i, d := range diff {
			results[i] = transformDifferenceToDiff(d)
		}
		return refs.NewDiffRefsOK().WithPayload(&refs.DiffRefsOKBody{Results: results})
	})
}

func (c *Controller) ObjectsStatObjectHandler() objects.StatObjectHandler {
	return objects.StatObjectHandlerFunc(func(params objects.StatObjectParams, user *models.User) middleware.Responder {
		deps, err := c.setupRequest(user, params.HTTPRequest, []permissions.Permission{
			{
				Action:   permissions.ReadObjectAction,
				Resource: permissions.ObjectArn(params.Repository, params.Path),
			},
		})
		if err != nil {
			return objects.NewStatObjectUnauthorized().WithPayload(responseErrorFrom(err))
		}
		deps.LogAction("stat_object")
		cataloger := deps.Cataloger

		entry, err := cataloger.GetEntry(c.Context(), params.Repository, params.Ref, params.Path, catalog.GetEntryParams{ReturnExpired: true})
		if errors.Is(err, db.ErrNotFound) {
			return objects.NewStatObjectNotFound().WithPayload(responseError("resource not found"))
		}

		if err != nil {
			return objects.NewStatObjectDefault(http.StatusInternalServerError).WithPayload(responseErrorFrom(err))
		}

		// serialize entry
		obj := &models.ObjectStats{
			Checksum:  entry.Checksum,
			Mtime:     entry.CreationDate.Unix(),
			Path:      params.Path,
			PathType:  models.ObjectStatsPathTypeObject,
			SizeBytes: entry.Size,
		}

		if entry.Expired {
			return objects.NewStatObjectGone().WithPayload(obj)
		}
		return objects.NewStatObjectOK().WithPayload(obj)
	})
}

func (c *Controller) ObjectsGetUnderlyingPropertiesHandler() objects.GetUnderlyingPropertiesHandler {
	return objects.GetUnderlyingPropertiesHandlerFunc(func(params objects.GetUnderlyingPropertiesParams, user *models.User) middleware.Responder {
		deps, err := c.setupRequest(user, params.HTTPRequest, []permissions.Permission{
			{
				Action:   permissions.ReadObjectAction,
				Resource: permissions.ObjectArn(params.Repository, params.Path),
			},
		})
		if err != nil {
			return objects.NewGetUnderlyingPropertiesUnauthorized().WithPayload(responseErrorFrom(err))
		}
		deps.LogAction("object_underlying_properties")
		cataloger := deps.Cataloger

		// read repo
		repo, err := cataloger.GetRepository(c.Context(), params.Repository)
		if errors.Is(err, db.ErrNotFound) {
			return objects.NewGetUnderlyingPropertiesNotFound().WithPayload(responseError("resource not found"))
		}
		if err != nil {
			return objects.NewGetUnderlyingPropertiesDefault(http.StatusInternalServerError).WithPayload(responseErrorFrom(err))
		}

		entry, err := cataloger.GetEntry(c.Context(), params.Repository, params.Ref, params.Path, catalog.GetEntryParams{})
		if errors.Is(err, db.ErrNotFound) {
			return objects.NewGetUnderlyingPropertiesNotFound().WithPayload(responseError("resource not found"))
		}
		if err != nil {
			return objects.NewGetUnderlyingPropertiesDefault(http.StatusInternalServerError).WithPayload(responseErrorFrom(err))
		}

		// read object properties from underlying storage
		properties, err := c.deps.BlockAdapter.GetProperties(block.ObjectPointer{StorageNamespace: repo.StorageNamespace, Identifier: entry.PhysicalAddress})
		if err != nil {
			return objects.NewGetUnderlyingPropertiesDefault(http.StatusInternalServerError).WithPayload(responseErrorFrom(err))
		}

		// serialize properties
		return objects.NewGetUnderlyingPropertiesOK().WithPayload(&models.UnderlyingObjectProperties{
			StorageClass: properties.StorageClass,
		})
	})
}

func (c *Controller) ObjectsGetObjectHandler() objects.GetObjectHandler {
	return objects.GetObjectHandlerFunc(func(params objects.GetObjectParams, user *models.User) middleware.Responder {
		deps, err := c.setupRequest(user, params.HTTPRequest, []permissions.Permission{
			{
				Action:   permissions.ReadObjectAction,
				Resource: permissions.ObjectArn(params.Repository, params.Path),
			},
		})
		if err != nil {
			return objects.NewGetObjectUnauthorized().WithPayload(responseErrorFrom(err))
		}
		deps.LogAction("get_object")
		cataloger := deps.Cataloger

		// read repo
		repo, err := cataloger.GetRepository(c.Context(), params.Repository)
		if errors.Is(err, db.ErrNotFound) {
			return objects.NewGetObjectNotFound().WithPayload(responseError("resource not found"))
		}
		if err != nil {
			return objects.NewGetObjectDefault(http.StatusInternalServerError).WithPayload(responseErrorFrom(err))
		}

		// read the FS entry
		entry, err := cataloger.GetEntry(c.Context(), params.Repository, params.Ref, params.Path, catalog.GetEntryParams{ReturnExpired: true})
		if errors.Is(err, db.ErrNotFound) {
			return objects.NewGetObjectNotFound().WithPayload(responseError("resource not found"))
		}
		if entry.Expired {
			return objects.NewGetObjectGone().WithPayload(responseError("resource expired"))
		}
		if err != nil {
			return objects.NewGetObjectDefault(http.StatusInternalServerError).WithPayload(responseErrorFrom(err))
		}
		// setup response
		res := objects.NewGetObjectOK()
		res.ETag = httputil.ETag(entry.Checksum)
		res.LastModified = httputil.HeaderTimestamp(entry.CreationDate)
		res.ContentDisposition = fmt.Sprintf("filename=\"%s\"", filepath.Base(entry.Path))

		// build a response as a multi-reader
		res.ContentLength = entry.Size
		reader, err := deps.BlockAdapter.Get(block.ObjectPointer{StorageNamespace: repo.StorageNamespace, Identifier: entry.PhysicalAddress}, entry.Size)
		if err != nil {
			return objects.NewGetObjectDefault(http.StatusInternalServerError).WithPayload(responseErrorFrom(err))
		}

		// done
		res.Payload = reader
		return res
	})
}

func (c *Controller) MetadataCreateSymlinkHandler() metadataop.CreateSymlinkHandler {
	return metadataop.CreateSymlinkHandlerFunc(func(params metadataop.CreateSymlinkParams, user *models.User) middleware.Responder {
		deps, err := c.setupRequest(user, params.HTTPRequest, []permissions.Permission{
			{
				Action:   permissions.WriteObjectAction,
				Resource: permissions.ObjectArn(params.Repository, params.Branch),
			},
		})
		if err != nil {
			return metadataop.NewCreateSymlinkUnauthorized().WithPayload(responseErrorFrom(err))
		}
		deps.LogAction("create_symlink")
		cataloger := deps.Cataloger

		// read repo
		repo, err := cataloger.GetRepository(c.Context(), params.Repository)
		if errors.Is(err, db.ErrNotFound) {
			return metadataop.NewCreateSymlinkNotFound().WithPayload(responseError("resource not found"))
		}
		if err != nil {
			return metadataop.NewCreateSymlinkDefault(http.StatusInternalServerError).WithPayload(responseErrorFrom(err))
		}
		// list entries
		var currentPath string
		var currentAddresses []string
		var after string
		var entries []*catalog.Entry
		hasMore := true
		for hasMore {
			entries, hasMore, err = cataloger.ListEntries(
				c.Context(),
				params.Repository,
				params.Branch,
				swag.StringValue(params.Location),
				after,
				"",
				-1)
			if errors.Is(err, db.ErrNotFound) {
				return metadataop.NewCreateSymlinkNotFound().WithPayload(responseError("could not find requested path"))
			}
			if err != nil {
				return metadataop.NewCreateSymlinkDefault(http.StatusInternalServerError).
					WithPayload(responseError("error while listing objects: %s", err))
			}
			// loop all entries enter to map[path] physicalAddress
			for _, entry := range entries {
				address := fmt.Sprintf("%s/%s", repo.StorageNamespace, entry.PhysicalAddress)
				var path string
				idx := strings.LastIndex(entry.Path, "/")
				if idx != -1 {
					path = entry.Path[0:idx]
				}
				if path != currentPath {
					//push current
					err := writeSymlinkToS3(params, repo, path, currentAddresses, deps)
					if err != nil {
						return metadataop.NewCreateSymlinkDefault(http.StatusInternalServerError).
							WithPayload(responseError("error while writing symlinks: %s", err))
					}
					currentPath = path
					currentAddresses = []string{address}
				} else {
					currentAddresses = append(currentAddresses, address)
				}
			}
			after = entries[len(entries)-1].Path
		}
		if len(currentAddresses) > 0 {
			err = writeSymlinkToS3(params, repo, currentPath, currentAddresses, deps)
			if err != nil {
				return metadataop.NewCreateSymlinkDefault(http.StatusInternalServerError).
					WithPayload(responseError("error while writing symlinks: %s", err))
			}
		}
		metaLocation := fmt.Sprintf("%s/%s", repo.StorageNamespace, lakeFSPrefix)
		return metadataop.NewCreateSymlinkCreated().WithPayload(metaLocation)
	})
}
func writeSymlinkToS3(params metadataop.CreateSymlinkParams, repo *catalog.Repository, path string, addresses []string, deps *Dependencies) error {
	address := fmt.Sprintf("%s/%s/%s/%s/symlink.txt", lakeFSPrefix, repo.Name, params.Branch, path)
	data := strings.Join(addresses, "\n")
	symlinkReader := aws.ReadSeekCloser(strings.NewReader(data))
	s3Adapter := deps.BlockAdapter
	err := s3Adapter.(*s3.Adapter).PutWithoutStream(block.ObjectPointer{ //TODO: change to .Put without casting once bug is fixed
		StorageNamespace: repo.StorageNamespace,
		Identifier:       address,
	}, int64(len(data)), symlinkReader, block.PutOpts{})

	return err
}

func (c *Controller) ObjectsListObjectsHandler() objects.ListObjectsHandler {
	return objects.ListObjectsHandlerFunc(func(params objects.ListObjectsParams, user *models.User) middleware.Responder {
		deps, err := c.setupRequest(user, params.HTTPRequest, []permissions.Permission{
			{
				Action:   permissions.ListObjectsAction,
				Resource: permissions.RepoArn(params.Repository),
			},
		})
		if err != nil {
			return objects.NewListObjectsUnauthorized().WithPayload(responseErrorFrom(err))
		}
		deps.LogAction("list_objects")
		cataloger := deps.Cataloger

		after, amount := getPaginationParams(params.After, params.Amount)

		delimiter := catalog.DefaultPathDelimiter
		res, hasMore, err := cataloger.ListEntries(
			c.Context(),
			params.Repository,
			params.Ref,
			swag.StringValue(params.Prefix),
			after,
			delimiter,
			amount)
		if errors.Is(err, db.ErrNotFound) {
			return objects.NewListObjectsNotFound().WithPayload(responseError("could not find requested path"))
		}
		if err != nil {
			return objects.NewListObjectsDefault(http.StatusInternalServerError).
				WithPayload(responseError("error while listing objects: %s", err))
		}

		objList := make([]*models.ObjectStats, len(res))
		var lastID string
		for i, entry := range res {
			if entry.CommonLevel {
				objList[i] = &models.ObjectStats{
					Path:     entry.Path,
					PathType: models.ObjectStatsPathTypeCommonPrefix,
				}
			} else {
				var mtime int64
				if !entry.CreationDate.IsZero() {
					mtime = entry.CreationDate.Unix()
				}
				objList[i] = &models.ObjectStats{
					Checksum:  entry.Checksum,
					Mtime:     mtime,
					Path:      entry.Path,
					PathType:  models.ObjectStatsPathTypeObject,
					SizeBytes: entry.Size,
				}
			}
			lastID = entry.Path
		}
		returnValue := objects.NewListObjectsOK().WithPayload(&objects.ListObjectsOKBody{
			Pagination: &models.Pagination{
				HasMore:    swag.Bool(hasMore),
				Results:    swag.Int64(int64(len(objList))),
				MaxPerPage: swag.Int64(MaxResultsPerPage),
			},
			Results: objList,
		})

		if hasMore {
			returnValue.Payload.Pagination.NextOffset = lastID
		}
		return returnValue
	})
}

func (c *Controller) ObjectsUploadObjectHandler() objects.UploadObjectHandler {
	return objects.UploadObjectHandlerFunc(func(params objects.UploadObjectParams, user *models.User) middleware.Responder {
		deps, err := c.setupRequest(user, params.HTTPRequest, []permissions.Permission{
			{
				Action:   permissions.WriteObjectAction,
				Resource: permissions.ObjectArn(params.Repository, params.Path),
			},
		})
		if err != nil {
			return objects.NewUploadObjectUnauthorized().WithPayload(responseErrorFrom(err))
		}
		deps.LogAction("put_object")
		cataloger := deps.Cataloger

		repo, err := cataloger.GetRepository(c.Context(), params.Repository)
		if errors.Is(err, db.ErrNotFound) {
			return objects.NewUploadObjectNotFound().WithPayload(responseError("resource not found"))
		}
		if err != nil {
			return objects.NewUploadObjectDefault(http.StatusInternalServerError).WithPayload(responseErrorFrom(err))
		}
		// check if branch exists - it is still a possibility, but we don't want to upload large object when the branch was not there in the first place
		branchExists, err := cataloger.BranchExists(c.Context(), params.Repository, params.Branch)
		if err != nil {
			return objects.NewUploadObjectDefault(http.StatusInternalServerError).WithPayload(responseErrorFrom(err))
		}
		if !branchExists {
			return objects.NewUploadObjectNotFound().WithPayload(responseError("branch '%s' not found", params.Branch))
		}
		// workaround in order to extract file content-length using swagger
		file, ok := params.Content.(*runtime.File)
		if !ok {
			return objects.NewUploadObjectDefault(http.StatusInternalServerError).WithPayload(responseError("failed extracting size from file"))
		}
		byteSize := file.Header.Size

		// read the content
		blob, err := upload.WriteBlob(deps.BlockAdapter, repo.StorageNamespace, params.Content, byteSize, block.PutOpts{StorageClass: params.StorageClass})
		if err != nil {
			return objects.NewUploadObjectDefault(http.StatusInternalServerError).WithPayload(responseErrorFrom(err))
		}

		// write metadata
		writeTime := time.Now()
		entry := catalog.Entry{
			Path:            params.Path,
			PhysicalAddress: blob.PhysicalAddress,
			CreationDate:    writeTime,
			Size:            blob.Size,
			Checksum:        blob.Checksum,
		}
		err = cataloger.CreateEntry(c.Context(), repo.Name, params.Branch, entry,
			catalog.CreateEntryParams{
				Dedup: catalog.DedupParams{
					ID:               blob.DedupID,
					StorageNamespace: repo.StorageNamespace,
				},
			})
		if errors.Is(err, db.ErrNotFound) {
			return objects.NewUploadObjectNotFound().WithPayload(responseErrorFrom(err))
		}
		if err != nil {
			return objects.NewUploadObjectDefault(http.StatusInternalServerError).WithPayload(responseErrorFrom(err))
		}
		return objects.NewUploadObjectCreated().WithPayload(&models.ObjectStats{
			Checksum:  blob.Checksum,
			Mtime:     writeTime.Unix(),
			Path:      params.Path,
			PathType:  models.ObjectStatsPathTypeObject,
			SizeBytes: blob.Size,
		})
	})
}

func (c *Controller) ObjectsDeleteObjectHandler() objects.DeleteObjectHandler {
	return objects.DeleteObjectHandlerFunc(func(params objects.DeleteObjectParams, user *models.User) middleware.Responder {
		deps, err := c.setupRequest(user, params.HTTPRequest, []permissions.Permission{
			{
				Action:   permissions.DeleteObjectAction,
				Resource: permissions.ObjectArn(params.Repository, params.Path),
			},
		})
		if err != nil {
			return objects.NewDeleteObjectUnauthorized().WithPayload(responseErrorFrom(err))
		}
		deps.LogAction("delete_object")
		cataloger := deps.Cataloger

		err = cataloger.DeleteEntry(c.Context(), params.Repository, params.Branch, params.Path)
		if errors.Is(err, db.ErrNotFound) {
			return objects.NewDeleteObjectNotFound().WithPayload(responseError("resource not found"))
		}
		if err != nil {
			return objects.NewDeleteObjectDefault(http.StatusInternalServerError).WithPayload(responseErrorFrom(err))
		}

		return objects.NewDeleteObjectNoContent()
	})
}

func (c *Controller) RevertBranchHandler() branches.RevertBranchHandler {
	return branches.RevertBranchHandlerFunc(func(params branches.RevertBranchParams, user *models.User) middleware.Responder {
		deps, err := c.setupRequest(user, params.HTTPRequest, []permissions.Permission{
			{
				Action:   permissions.RevertBranchAction,
				Resource: permissions.BranchArn(params.Repository, params.Branch),
			},
		})
		if err != nil {
			return branches.NewRevertBranchUnauthorized().WithPayload(responseErrorFrom(err))
		}
		deps.LogAction("revert_branch")
		cataloger := deps.Cataloger

		ctx := c.Context()
		switch swag.StringValue(params.Revert.Type) {
		case models.RevertCreationTypeCommit:
			err = cataloger.RollbackCommit(ctx, params.Repository, params.Revert.Commit)
		case models.RevertCreationTypeCommonPrefix:
			err = cataloger.ResetEntries(ctx, params.Repository, params.Branch, params.Revert.Path)
		case models.RevertCreationTypeReset:
			err = cataloger.ResetBranch(ctx, params.Repository, params.Branch)
		case models.RevertCreationTypeObject:
			err = cataloger.ResetEntry(ctx, params.Repository, params.Branch, params.Revert.Path)
		default:
			return branches.NewRevertBranchNotFound().
				WithPayload(responseError("revert type not found"))
		}
		if errors.Is(err, db.ErrNotFound) {
			return branches.NewRevertBranchNotFound().WithPayload(responseErrorFrom(err))
		}
		if err != nil {
			return branches.NewRevertBranchDefault(http.StatusInternalServerError).WithPayload(responseErrorFrom(err))
		}

		return branches.NewRevertBranchNoContent()
	})
}

func (c *Controller) CreateUserHandler() authop.CreateUserHandler {
	return authop.CreateUserHandlerFunc(func(params authop.CreateUserParams, user *models.User) middleware.Responder {
		deps, err := c.setupRequest(user, params.HTTPRequest, []permissions.Permission{
			{
				Action:   permissions.CreateUserAction,
				Resource: permissions.UserArn(swag.StringValue(params.User.ID)),
			},
		})
		if err != nil {
			return authop.NewCreateUserUnauthorized().
				WithPayload(responseErrorFrom(err))
		}
		u := &model.User{
			CreatedAt:   time.Now(),
			DisplayName: swag.StringValue(params.User.ID),
		}
		err = deps.Auth.CreateUser(u)
		deps.LogAction("create_user")
		if err != nil {
			return authop.NewCreateUserDefault(http.StatusInternalServerError).
				WithPayload(responseErrorFrom(err))
		}

		return authop.NewCreateUserCreated().
			WithPayload(&models.User{
				CreationDate: u.CreatedAt.Unix(),
				ID:           u.DisplayName,
			})
	})
}

func (c *Controller) ListUsersHandler() authop.ListUsersHandler {
	return authop.ListUsersHandlerFunc(func(params authop.ListUsersParams, user *models.User) middleware.Responder {
		deps, err := c.setupRequest(user, params.HTTPRequest, []permissions.Permission{
			{
				Action:   permissions.ListUsersAction,
				Resource: permissions.All,
			},
		})
		if err != nil {
			return authop.NewListUsersUnauthorized().
				WithPayload(responseErrorFrom(err))
		}

		deps.LogAction("list_users")
		users, paginator, err := deps.Auth.ListUsers(&model.PaginationParams{
			After:  swag.StringValue(params.After),
			Amount: pageAmount(params.Amount),
		})
		if err != nil {
			return authop.NewListUsersDefault(http.StatusInternalServerError).
				WithPayload(responseErrorFrom(err))
		}

		response := make([]*models.User, len(users))
		for i, u := range users {
			response[i] = &models.User{
				CreationDate: u.CreatedAt.Unix(),
				ID:           u.DisplayName,
			}
		}

		return authop.NewListUsersOK().
			WithPayload(&authop.ListUsersOKBody{
				Pagination: createPaginator(paginator.NextPageToken, len(response)),
				Results:    response,
			})
	})
}

func (c *Controller) GetUserHandler() authop.GetUserHandler {
	return authop.GetUserHandlerFunc(func(params authop.GetUserParams, user *models.User) middleware.Responder {
		deps, err := c.setupRequest(user, params.HTTPRequest, []permissions.Permission{
			{
				Action:   permissions.ReadUserAction,
				Resource: permissions.UserArn(params.UserID),
			},
		})
		if err != nil {
			return authop.NewGetUserUnauthorized().
				WithPayload(responseErrorFrom(err))
		}
		deps.LogAction("get_user")
		u, err := deps.Auth.GetUser(params.UserID)
		if errors.Is(err, db.ErrNotFound) {
			return authop.NewGetUserNotFound().
				WithPayload(responseError("user not found"))
		}
		if err != nil {
			return authop.NewGetUserDefault(http.StatusInternalServerError).
				WithPayload(responseErrorFrom(err))
		}

		return authop.NewGetUserOK().
			WithPayload(&models.User{
				CreationDate: u.CreatedAt.Unix(),
				ID:           u.DisplayName,
			})
	})
}

func (c *Controller) DeleteUserHandler() authop.DeleteUserHandler {
	return authop.DeleteUserHandlerFunc(func(params authop.DeleteUserParams, user *models.User) middleware.Responder {
		deps, err := c.setupRequest(user, params.HTTPRequest, []permissions.Permission{
			{
				Action:   permissions.DeleteUserAction,
				Resource: permissions.UserArn(params.UserID),
			},
		})
		if err != nil {
			return authop.NewDeleteUserUnauthorized().
				WithPayload(responseErrorFrom(err))
		}

		deps.LogAction("delete_user")
		err = deps.Auth.DeleteUser(params.UserID)
		if errors.Is(err, db.ErrNotFound) {
			return authop.NewDeleteUserNotFound().
				WithPayload(responseError("user not found"))
		}
		if err != nil {
			return authop.NewDeleteUserDefault(http.StatusInternalServerError).
				WithPayload(responseErrorFrom(err))
		}

		return authop.NewDeleteUserNoContent()
	})
}

func (c *Controller) GetGroupHandler() authop.GetGroupHandler {
	return authop.GetGroupHandlerFunc(func(params authop.GetGroupParams, user *models.User) middleware.Responder {
		deps, err := c.setupRequest(user, params.HTTPRequest, []permissions.Permission{
			{
				Action:   permissions.ReadGroupAction,
				Resource: permissions.GroupArn(params.GroupID),
			},
		})
		if err != nil {
			return authop.NewGetGroupUnauthorized().
				WithPayload(responseErrorFrom(err))
		}
		deps.LogAction("get_group")
		g, err := deps.Auth.GetGroup(params.GroupID)
		if errors.Is(err, db.ErrNotFound) {
			return authop.NewGetGroupNotFound().
				WithPayload(responseError("group not found"))
		}
		if err != nil {
			return authop.NewGetGroupDefault(http.StatusInternalServerError).
				WithPayload(responseErrorFrom(err))
		}

		return authop.NewGetGroupOK().
			WithPayload(&models.Group{
				CreationDate: g.CreatedAt.Unix(),
				ID:           g.DisplayName,
			})
	})
}

func (c *Controller) ListGroupsHandler() authop.ListGroupsHandler {
	return authop.ListGroupsHandlerFunc(func(params authop.ListGroupsParams, user *models.User) middleware.Responder {
		deps, err := c.setupRequest(user, params.HTTPRequest, []permissions.Permission{
			{
				Action:   permissions.ListGroupsAction,
				Resource: permissions.All,
			},
		})
		if err != nil {
			return authop.NewListGroupsUnauthorized().
				WithPayload(responseErrorFrom(err))
		}

		deps.LogAction("list_groups")
		groups, paginator, err := deps.Auth.ListGroups(&model.PaginationParams{
			After:  swag.StringValue(params.After),
			Amount: pageAmount(params.Amount),
		})

		if err != nil {
			return authop.NewListGroupsDefault(http.StatusInternalServerError).
				WithPayload(responseErrorFrom(err))
		}

		response := make([]*models.Group, len(groups))
		for i, g := range groups {
			response[i] = &models.Group{
				CreationDate: g.CreatedAt.Unix(),
				ID:           g.DisplayName,
			}
		}

		return authop.NewListGroupsOK().
			WithPayload(&authop.ListGroupsOKBody{
				Pagination: createPaginator(paginator.NextPageToken, len(response)),
				Results:    response,
			})
	})
}

func (c *Controller) CreateGroupHandler() authop.CreateGroupHandler {
	return authop.CreateGroupHandlerFunc(func(params authop.CreateGroupParams, user *models.User) middleware.Responder {
		deps, err := c.setupRequest(user, params.HTTPRequest, []permissions.Permission{
			{
				Action:   permissions.CreateGroupAction,
				Resource: permissions.GroupArn(swag.StringValue(params.Group.ID)),
			},
		})
		if err != nil {
			return authop.NewCreateGroupUnauthorized().
				WithPayload(responseErrorFrom(err))
		}
		g := &model.Group{
			CreatedAt:   time.Now(),
			DisplayName: swag.StringValue(params.Group.ID),
		}

		deps.LogAction("create_group")
		err = deps.Auth.CreateGroup(g)
		if err != nil {
			return authop.NewCreateGroupDefault(http.StatusInternalServerError).
				WithPayload(responseErrorFrom(err))
		}

		return authop.NewCreateGroupCreated().
			WithPayload(&models.Group{
				CreationDate: g.CreatedAt.Unix(),
				ID:           g.DisplayName,
			})
	})
}

func (c *Controller) DeleteGroupHandler() authop.DeleteGroupHandler {
	return authop.DeleteGroupHandlerFunc(func(params authop.DeleteGroupParams, user *models.User) middleware.Responder {
		deps, err := c.setupRequest(user, params.HTTPRequest, []permissions.Permission{
			{
				Action:   permissions.DeleteGroupAction,
				Resource: permissions.GroupArn(params.GroupID),
			},
		})
		if err != nil {
			return authop.NewDeleteGroupUnauthorized().
				WithPayload(responseErrorFrom(err))
		}

		deps.LogAction("delete_group")
		err = deps.Auth.DeleteGroup(params.GroupID)
		if errors.Is(err, db.ErrNotFound) {
			return authop.NewDeleteGroupNotFound().
				WithPayload(responseError("group not found"))
		}
		if err != nil {
			return authop.NewDeleteGroupDefault(http.StatusInternalServerError).
				WithPayload(responseErrorFrom(err))
		}
		return authop.NewDeleteGroupNoContent()
	})
}

func serializePolicy(p *model.Policy) *models.Policy {
	stmts := make([]*models.Statement, len(p.Statement))
	for i, s := range p.Statement {
		stmts[i] = &models.Statement{
			Action:   s.Action,
			Effect:   swag.String(s.Effect),
			Resource: swag.String(s.Resource),
		}
	}
	return &models.Policy{
		ID:           swag.String(p.DisplayName),
		CreationDate: p.CreatedAt.Unix(),
		Statement:    stmts,
	}
}

func (c *Controller) ListPoliciesHandler() authop.ListPoliciesHandler {
	return authop.ListPoliciesHandlerFunc(func(params authop.ListPoliciesParams, user *models.User) middleware.Responder {
		deps, err := c.setupRequest(user, params.HTTPRequest, []permissions.Permission{
			{
				Action:   permissions.ListPoliciesAction,
				Resource: permissions.All,
			},
		})
		if err != nil {
			return authop.NewListPoliciesUnauthorized().
				WithPayload(responseErrorFrom(err))
		}

		deps.LogAction("list_policies")
		policies, paginator, err := deps.Auth.ListPolicies(&model.PaginationParams{
			After:  swag.StringValue(params.After),
			Amount: pageAmount(params.Amount),
		})
		if err != nil {
			return authop.NewListPoliciesDefault(http.StatusInternalServerError).
				WithPayload(responseErrorFrom(err))
		}

		response := make([]*models.Policy, len(policies))
		for i, p := range policies {
			response[i] = serializePolicy(p)
		}

		return authop.NewListPoliciesOK().
			WithPayload(&authop.ListPoliciesOKBody{
				Pagination: createPaginator(paginator.NextPageToken, len(response)),
				Results:    response,
			})
	})
}

func (c *Controller) CreatePolicyHandler() authop.CreatePolicyHandler {
	return authop.CreatePolicyHandlerFunc(func(params authop.CreatePolicyParams, user *models.User) middleware.Responder {
		deps, err := c.setupRequest(user, params.HTTPRequest, []permissions.Permission{
			{
				Action:   permissions.CreatePolicyAction,
				Resource: permissions.PolicyArn(swag.StringValue(params.Policy.ID)),
			},
		})
		if err != nil {
			return authop.NewCreatePolicyUnauthorized().
				WithPayload(responseErrorFrom(err))
		}

		stmts := make(model.Statements, len(params.Policy.Statement))
		for i, apiStatement := range params.Policy.Statement {
			stmts[i] = model.Statement{
				Effect:   swag.StringValue(apiStatement.Effect),
				Action:   apiStatement.Action,
				Resource: swag.StringValue(apiStatement.Resource),
			}
		}

		p := &model.Policy{
			CreatedAt:   time.Now(),
			DisplayName: swag.StringValue(params.Policy.ID),
			Statement:   stmts,
		}

		deps.LogAction("create_policy")
		err = deps.Auth.WritePolicy(p)
		if err != nil {
			return authop.NewCreatePolicyDefault(http.StatusInternalServerError).
				WithPayload(responseErrorFrom(err))
		}

		return authop.NewCreatePolicyCreated().
			WithPayload(serializePolicy(p))
	})
}

func (c *Controller) GetPolicyHandler() authop.GetPolicyHandler {
	return authop.GetPolicyHandlerFunc(func(params authop.GetPolicyParams, user *models.User) middleware.Responder {
		deps, err := c.setupRequest(user, params.HTTPRequest, []permissions.Permission{
			{
				Action:   permissions.ReadPolicyAction,
				Resource: permissions.PolicyArn(params.PolicyID),
			},
		})
		if err != nil {
			return authop.NewGetPolicyUnauthorized().
				WithPayload(responseErrorFrom(err))
		}
		deps.LogAction("get_policy")
		p, err := deps.Auth.GetPolicy(params.PolicyID)
		if errors.Is(err, db.ErrNotFound) {
			return authop.NewGetPolicyNotFound().
				WithPayload(responseError("policy not found"))
		}
		if err != nil {
			return authop.NewGetPolicyDefault(http.StatusInternalServerError).
				WithPayload(responseErrorFrom(err))
		}

		return authop.NewGetPolicyOK().
			WithPayload(serializePolicy(p))
	})
}

func (c *Controller) UpdatePolicyHandler() authop.UpdatePolicyHandler {
	return authop.UpdatePolicyHandlerFunc(func(params authop.UpdatePolicyParams, user *models.User) middleware.Responder {
		deps, err := c.setupRequest(user, params.HTTPRequest, []permissions.Permission{
			{
				Action:   permissions.UpdatePolicyAction,
				Resource: permissions.PolicyArn(params.PolicyID),
			},
		})
		if err != nil {
			return authop.NewUpdatePolicyUnauthorized().
				WithPayload(responseErrorFrom(err))
		}

		stmts := make(model.Statements, len(params.Policy.Statement))
		for i, apiStatement := range params.Policy.Statement {
			stmts[i] = model.Statement{
				Effect:   swag.StringValue(apiStatement.Effect),
				Action:   apiStatement.Action,
				Resource: swag.StringValue(apiStatement.Resource),
			}
		}

		p := &model.Policy{
			CreatedAt:   time.Now(),
			DisplayName: swag.StringValue(params.Policy.ID),
			Statement:   stmts,
		}

		deps.LogAction("update_policy")
		err = deps.Auth.WritePolicy(p)
		if err != nil {
			return authop.NewUpdatePolicyDefault(http.StatusInternalServerError).
				WithPayload(responseErrorFrom(err))
		}

		return authop.NewUpdatePolicyOK().
			WithPayload(serializePolicy(p))
	})
}

func (c *Controller) DeletePolicyHandler() authop.DeletePolicyHandler {
	return authop.DeletePolicyHandlerFunc(func(params authop.DeletePolicyParams, user *models.User) middleware.Responder {
		deps, err := c.setupRequest(user, params.HTTPRequest, []permissions.Permission{
			{
				Action:   permissions.DeletePolicyAction,
				Resource: permissions.PolicyArn(params.PolicyID),
			},
		})
		if err != nil {
			return authop.NewDeletePolicyUnauthorized().
				WithPayload(responseErrorFrom(err))
		}

		deps.LogAction("delete_policy")
		err = deps.Auth.DeletePolicy(params.PolicyID)
		if errors.Is(err, db.ErrNotFound) {
			return authop.NewDeletePolicyNotFound().
				WithPayload(responseError("policy not found"))
		}
		if err != nil {
			return authop.NewDeletePolicyDefault(http.StatusInternalServerError).
				WithPayload(responseErrorFrom(err))
		}
		return authop.NewDeletePolicyNoContent()
	})
}

func (c *Controller) ListGroupMembersHandler() authop.ListGroupMembersHandler {
	return authop.ListGroupMembersHandlerFunc(func(params authop.ListGroupMembersParams, user *models.User) middleware.Responder {
		deps, err := c.setupRequest(user, params.HTTPRequest, []permissions.Permission{
			{
				Action:   permissions.ReadGroupAction,
				Resource: permissions.GroupArn(params.GroupID),
			},
		})
		if err != nil {
			return authop.NewListGroupMembersUnauthorized().
				WithPayload(responseErrorFrom(err))
		}

		deps.LogAction("list_group_users")
		users, paginator, err := deps.Auth.ListGroupUsers(params.GroupID, &model.PaginationParams{
			After:  swag.StringValue(params.After),
			Amount: pageAmount(params.Amount),
		})
		if err != nil {
			return authop.NewListGroupMembersDefault(http.StatusInternalServerError).
				WithPayload(responseErrorFrom(err))
		}

		response := make([]*models.User, len(users))
		for i, u := range users {
			response[i] = &models.User{
				CreationDate: u.CreatedAt.Unix(),
				ID:           u.DisplayName,
			}
		}

		return authop.NewListGroupMembersOK().
			WithPayload(&authop.ListGroupMembersOKBody{
				Pagination: createPaginator(paginator.NextPageToken, len(response)),
				Results:    response,
			})
	})
}

func (c *Controller) AddGroupMembershipHandler() authop.AddGroupMembershipHandler {
	return authop.AddGroupMembershipHandlerFunc(func(params authop.AddGroupMembershipParams, user *models.User) middleware.Responder {
		deps, err := c.setupRequest(user, params.HTTPRequest, []permissions.Permission{
			{
				Action:   permissions.AddGroupMemberAction,
				Resource: permissions.GroupArn(params.GroupID),
			},
		})
		if err != nil {
			return authop.NewAddGroupMembershipUnauthorized().
				WithPayload(responseErrorFrom(err))
		}

		deps.LogAction("add_user_to_group")
		err = deps.Auth.AddUserToGroup(params.UserID, params.GroupID)
		if err != nil {
			return authop.NewAddGroupMembershipDefault(http.StatusInternalServerError).
				WithPayload(responseErrorFrom(err))
		}

		return authop.NewAddGroupMembershipCreated()
	})
}

func (c *Controller) DeleteGroupMembershipHandler() authop.DeleteGroupMembershipHandler {
	return authop.DeleteGroupMembershipHandlerFunc(func(params authop.DeleteGroupMembershipParams, user *models.User) middleware.Responder {
		deps, err := c.setupRequest(user, params.HTTPRequest, []permissions.Permission{
			{
				Action:   permissions.RemoveGroupMemberAction,
				Resource: permissions.GroupArn(params.GroupID),
			},
		})
		if err != nil {
			return authop.NewDeleteGroupMembershipUnauthorized().
				WithPayload(responseErrorFrom(err))
		}

		deps.LogAction("remove_user_from_group")
		err = deps.Auth.RemoveUserFromGroup(params.UserID, params.GroupID)
		if err != nil {
			return authop.NewDeleteGroupMembershipDefault(http.StatusInternalServerError).
				WithPayload(responseErrorFrom(err))
		}

		return authop.NewDeleteGroupMembershipNoContent()
	})
}

func (c *Controller) ListUserCredentialsHandler() authop.ListUserCredentialsHandler {
	return authop.ListUserCredentialsHandlerFunc(func(params authop.ListUserCredentialsParams, user *models.User) middleware.Responder {
		deps, err := c.setupRequest(user, params.HTTPRequest, []permissions.Permission{
			{
				Action:   permissions.ListCredentialsAction,
				Resource: permissions.UserArn(params.UserID),
			},
		})
		if err != nil {
			return authop.NewListUserCredentialsUnauthorized().
				WithPayload(responseErrorFrom(err))
		}

		deps.LogAction("list_user_credentials")
		credentials, paginator, err := deps.Auth.ListUserCredentials(params.UserID, &model.PaginationParams{
			After:  swag.StringValue(params.After),
			Amount: pageAmount(params.Amount),
		})
		if err != nil {
			return authop.NewListUserCredentialsDefault(http.StatusInternalServerError).
				WithPayload(responseErrorFrom(err))
		}

		response := make([]*models.Credentials, len(credentials))
		for i, c := range credentials {
			response[i] = &models.Credentials{
				AccessKeyID:  c.AccessKeyID,
				CreationDate: c.IssuedDate.Unix(),
			}
		}

		return authop.NewListUserCredentialsOK().
			WithPayload(&authop.ListUserCredentialsOKBody{
				Pagination: createPaginator(paginator.NextPageToken, len(response)),
				Results:    response,
			})
	})
}

func (c *Controller) CreateCredentialsHandler() authop.CreateCredentialsHandler {
	return authop.CreateCredentialsHandlerFunc(func(params authop.CreateCredentialsParams, user *models.User) middleware.Responder {
		deps, err := c.setupRequest(user, params.HTTPRequest, []permissions.Permission{
			{
				Action:   permissions.CreateCredentialsAction,
				Resource: permissions.UserArn(params.UserID),
			},
		})
		if err != nil {
			return authop.NewCreateCredentialsUnauthorized().
				WithPayload(responseErrorFrom(err))
		}

		deps.LogAction("create_credentials")
		credentials, err := deps.Auth.CreateCredentials(params.UserID)
		if err != nil {
			return authop.NewCreateCredentialsDefault(http.StatusInternalServerError).
				WithPayload(responseErrorFrom(err))
		}

		return authop.NewCreateCredentialsCreated().
			WithPayload(&models.CredentialsWithSecret{
				AccessKeyID:     credentials.AccessKeyID,
				AccessSecretKey: credentials.AccessSecretKey,
				CreationDate:    credentials.IssuedDate.Unix(),
			})
	})
}

func (c *Controller) DeleteCredentialsHandler() authop.DeleteCredentialsHandler {
	return authop.DeleteCredentialsHandlerFunc(func(params authop.DeleteCredentialsParams, user *models.User) middleware.Responder {
		deps, err := c.setupRequest(user, params.HTTPRequest, []permissions.Permission{
			{
				Action:   permissions.DeleteCredentialsAction,
				Resource: permissions.UserArn(params.UserID),
			},
		})
		if err != nil {
			return authop.NewDeleteCredentialsUnauthorized().
				WithPayload(responseErrorFrom(err))
		}

		deps.LogAction("delete_credentials")
		err = deps.Auth.DeleteCredentials(params.UserID, params.AccessKeyID)
		if errors.Is(err, db.ErrNotFound) {
			return authop.NewDeleteCredentialsNotFound().
				WithPayload(responseError("credentials not found"))
		}
		if err != nil {
			return authop.NewDeleteCredentialsDefault(http.StatusInternalServerError).
				WithPayload(responseErrorFrom(err))
		}

		return authop.NewDeleteCredentialsNoContent()
	})
}

func (c *Controller) GetCredentialsHandler() authop.GetCredentialsHandler {
	return authop.GetCredentialsHandlerFunc(func(params authop.GetCredentialsParams, user *models.User) middleware.Responder {
		deps, err := c.setupRequest(user, params.HTTPRequest, []permissions.Permission{
			{
				Action:   permissions.ReadCredentialsAction,
				Resource: permissions.UserArn(params.UserID),
			},
		})
		if err != nil {
			return authop.NewGetCredentialsUnauthorized().
				WithPayload(responseErrorFrom(err))
		}
		deps.LogAction("get_credentials_for_user")
		credentials, err := deps.Auth.GetCredentialsForUser(params.UserID, params.AccessKeyID)
		if errors.Is(err, db.ErrNotFound) {
			return authop.NewGetCredentialsNotFound().
				WithPayload(responseError("credentials not found"))
		}
		if err != nil {
			return authop.NewGetCredentialsDefault(http.StatusInternalServerError).
				WithPayload(responseErrorFrom(err))
		}

		return authop.NewGetCredentialsOK().
			WithPayload(&models.Credentials{
				AccessKeyID:  credentials.AccessKeyID,
				CreationDate: credentials.IssuedDate.Unix(),
			})
	})
}

func (c *Controller) ListUserGroupsHandler() authop.ListUserGroupsHandler {
	return authop.ListUserGroupsHandlerFunc(func(params authop.ListUserGroupsParams, user *models.User) middleware.Responder {
		deps, err := c.setupRequest(user, params.HTTPRequest, []permissions.Permission{
			{
				Action:   permissions.ReadUserAction,
				Resource: permissions.UserArn(params.UserID),
			},
		})
		if err != nil {
			return authop.NewListUserGroupsUnauthorized().
				WithPayload(responseErrorFrom(err))
		}

		deps.LogAction("list_user_groups")
		groups, paginator, err := deps.Auth.ListUserGroups(params.UserID, &model.PaginationParams{
			After:  swag.StringValue(params.After),
			Amount: pageAmount(params.Amount),
		})
		if err != nil {
			return authop.NewListUserGroupsDefault(http.StatusInternalServerError).
				WithPayload(responseErrorFrom(err))
		}

		response := make([]*models.Group, len(groups))
		for i, g := range groups {
			response[i] = &models.Group{
				CreationDate: g.CreatedAt.Unix(),
				ID:           g.DisplayName,
			}
		}

		return authop.NewListUserGroupsOK().
			WithPayload(&authop.ListUserGroupsOKBody{
				Pagination: createPaginator(paginator.NextPageToken, len(response)),
				Results:    response,
			})
	})
}

func (c *Controller) ListUserPoliciesHandler() authop.ListUserPoliciesHandler {
	return authop.ListUserPoliciesHandlerFunc(func(params authop.ListUserPoliciesParams, user *models.User) middleware.Responder {
		deps, err := c.setupRequest(user, params.HTTPRequest, []permissions.Permission{
			{
				Action:   permissions.ReadUserAction,
				Resource: permissions.UserArn(params.UserID),
			},
		})
		if err != nil {
			return authop.NewListUserPoliciesUnauthorized().
				WithPayload(responseErrorFrom(err))
		}

		deps.LogAction("list_user_policies")
		var policies []*model.Policy
		var paginator *model.Paginator
		if swag.BoolValue(params.Effective) {
			policies, paginator, err = deps.Auth.ListEffectivePolicies(params.UserID, &model.PaginationParams{
				After:  swag.StringValue(params.After),
				Amount: pageAmount(params.Amount),
			})
		} else {
			policies, paginator, err = deps.Auth.ListUserPolicies(params.UserID, &model.PaginationParams{
				After:  swag.StringValue(params.After),
				Amount: pageAmount(params.Amount),
			})
		}

		if err != nil {
			return authop.NewListUserPoliciesDefault(http.StatusInternalServerError).
				WithPayload(responseErrorFrom(err))
		}

		response := make([]*models.Policy, len(policies))
		for i, p := range policies {
			response[i] = serializePolicy(p)
		}

		return authop.NewListUserPoliciesOK().
			WithPayload(&authop.ListUserPoliciesOKBody{
				Pagination: createPaginator(paginator.NextPageToken, len(response)),
				Results:    response,
			})
	})
}

func (c *Controller) AttachPolicyToUserHandler() authop.AttachPolicyToUserHandler {
	return authop.AttachPolicyToUserHandlerFunc(func(params authop.AttachPolicyToUserParams, user *models.User) middleware.Responder {
		deps, err := c.setupRequest(user, params.HTTPRequest, []permissions.Permission{
			{
				Action:   permissions.AttachPolicyAction,
				Resource: permissions.UserArn(params.UserID),
			},
		})
		if err != nil {
			return authop.NewAttachPolicyToUserUnauthorized().
				WithPayload(responseErrorFrom(err))
		}

		deps.LogAction("attach_policy_to_user")
		err = deps.Auth.AttachPolicyToUser(params.PolicyID, params.UserID)
		if err != nil {
			return authop.NewAttachPolicyToUserDefault(http.StatusInternalServerError).
				WithPayload(responseErrorFrom(err))
		}

		return authop.NewAttachPolicyToUserCreated()
	})
}

func (c *Controller) DetachPolicyFromUserHandler() authop.DetachPolicyFromUserHandler {
	return authop.DetachPolicyFromUserHandlerFunc(func(params authop.DetachPolicyFromUserParams, user *models.User) middleware.Responder {
		deps, err := c.setupRequest(user, params.HTTPRequest, []permissions.Permission{
			{
				Action:   permissions.DetachPolicyAction,
				Resource: permissions.UserArn(params.UserID),
			},
		})
		if err != nil {
			return authop.NewDetachPolicyFromUserUnauthorized().
				WithPayload(responseErrorFrom(err))
		}

		deps.LogAction("detach_policy_from_user")
		err = deps.Auth.DetachPolicyFromUser(params.PolicyID, params.UserID)
		if err != nil {
			return authop.NewDetachPolicyFromUserDefault(http.StatusInternalServerError).
				WithPayload(responseErrorFrom(err))
		}

		return authop.NewDetachPolicyFromUserNoContent()
	})
}

func (c *Controller) ListGroupPoliciesHandler() authop.ListGroupPoliciesHandler {
	return authop.ListGroupPoliciesHandlerFunc(func(params authop.ListGroupPoliciesParams, user *models.User) middleware.Responder {
		deps, err := c.setupRequest(user, params.HTTPRequest, []permissions.Permission{
			{
				Action:   permissions.ReadGroupAction,
				Resource: permissions.GroupArn(params.GroupID),
			},
		})
		if err != nil {
			return authop.NewListGroupPoliciesUnauthorized().
				WithPayload(responseErrorFrom(err))
		}

		deps.LogAction("list_user_policies")
		policies, paginator, err := deps.Auth.ListGroupPolicies(params.GroupID, &model.PaginationParams{
			After:  swag.StringValue(params.After),
			Amount: pageAmount(params.Amount),
		})
		if err != nil {
			return authop.NewListGroupPoliciesDefault(http.StatusInternalServerError).
				WithPayload(responseErrorFrom(err))
		}

		response := make([]*models.Policy, len(policies))
		for i, p := range policies {
			response[i] = serializePolicy(p)
		}

		return authop.NewListGroupPoliciesOK().
			WithPayload(&authop.ListGroupPoliciesOKBody{
				Pagination: createPaginator(paginator.NextPageToken, len(response)),
				Results:    response,
			})
	})
}

func (c *Controller) AttachPolicyToGroupHandler() authop.AttachPolicyToGroupHandler {
	return authop.AttachPolicyToGroupHandlerFunc(func(params authop.AttachPolicyToGroupParams, user *models.User) middleware.Responder {
		deps, err := c.setupRequest(user, params.HTTPRequest, []permissions.Permission{
			{
				Action:   permissions.AttachPolicyAction,
				Resource: permissions.GroupArn(params.GroupID),
			},
		})
		if err != nil {
			return authop.NewAttachPolicyToGroupUnauthorized().
				WithPayload(responseErrorFrom(err))
		}

		deps.LogAction("attach_policy_to_group")
		err = deps.Auth.AttachPolicyToGroup(params.PolicyID, params.GroupID)
		if err != nil {
			return authop.NewAttachPolicyToGroupDefault(http.StatusInternalServerError).
				WithPayload(responseErrorFrom(err))
		}

		return authop.NewAttachPolicyToGroupCreated()
	})
}

func (c *Controller) DetachPolicyFromGroupHandler() authop.DetachPolicyFromGroupHandler {
	return authop.DetachPolicyFromGroupHandlerFunc(func(params authop.DetachPolicyFromGroupParams, user *models.User) middleware.Responder {
		deps, err := c.setupRequest(user, params.HTTPRequest, []permissions.Permission{
			{
				Action:   permissions.DetachPolicyAction,
				Resource: permissions.GroupArn(params.GroupID),
			},
		})
		if err != nil {
			return authop.NewDetachPolicyFromGroupUnauthorized().
				WithPayload(responseErrorFrom(err))
		}

		deps.LogAction("detach_policy_from_group")
		err = deps.Auth.DetachPolicyFromGroup(params.PolicyID, params.GroupID)
		if err != nil {
			return authop.NewDetachPolicyFromGroupDefault(http.StatusInternalServerError).
				WithPayload(responseErrorFrom(err))
		}

		return authop.NewDetachPolicyFromGroupNoContent()
	})
}

func (c *Controller) RetentionGetRetentionPolicyHandler() retentionop.GetRetentionPolicyHandler {
	return retentionop.GetRetentionPolicyHandlerFunc(func(params retentionop.GetRetentionPolicyParams, user *models.User) middleware.Responder {
		deps, err := c.setupRequest(user, params.HTTPRequest, []permissions.Permission{
			{
				Action:   permissions.RetentionReadPolicyAction,
				Resource: permissions.RepoArn(params.Repository),
			},
		})

		if err != nil {
			return retentionop.NewGetRetentionPolicyUnauthorized().
				WithPayload(responseErrorFrom(err))
		}

		deps.LogAction("get_retention_policy")

		policy, err := deps.Retention.GetPolicy(params.Repository)
		if err != nil {
			return retentionop.NewGetRetentionPolicyDefault(http.StatusInternalServerError).
				WithPayload(responseErrorFrom(err))
		}
		return retentionop.NewGetRetentionPolicyOK().WithPayload(policy)
	})
}

func (c *Controller) RetentionUpdateRetentionPolicyHandler() retentionop.UpdateRetentionPolicyHandler {
	return retentionop.UpdateRetentionPolicyHandlerFunc(func(params retentionop.UpdateRetentionPolicyParams, user *models.User) middleware.Responder {
		deps, err := c.setupRequest(user, params.HTTPRequest, []permissions.Permission{
			{
				Action:   permissions.RetentionWritePolicyAction,
				Resource: permissions.RepoArn(params.Repository),
			},
		})
		if err != nil {
			return retentionop.NewUpdateRetentionPolicyUnauthorized().
				WithPayload(responseErrorFrom(err))
		}

		err = deps.Retention.UpdatePolicy(params.Repository, params.Policy)
		if err != nil {
			return retentionop.NewUpdateRetentionPolicyDefault(http.StatusInternalServerError).
				WithPayload(responseErrorFrom(err))
		}
		return retentionop.NewUpdateRetentionPolicyCreated()
	})
}

func (c *Controller) ImportFromS3InventoryHandler() repositories.ImportFromS3InventoryHandler {
	return repositories.ImportFromS3InventoryHandlerFunc(func(params repositories.ImportFromS3InventoryParams, user *models.User) middleware.Responder {
		deps, err := c.setupRequest(user, params.HTTPRequest, []permissions.Permission{
			{
				Action:   permissions.CreateRepositoryAction,
				Resource: permissions.RepoArn(params.Repository),
			},
		})
		if err != nil {
			return repositories.NewImportFromS3InventoryUnauthorized().WithPayload(responseErrorFrom(err))
		}
		deps.LogAction("import_from_s3_inventory")
		userModel, err := c.deps.Auth.GetUser(user.ID)
		username := "lakeFS"
		if err == nil {
			username = userModel.DisplayName
		}
		importer, err := onboard.CreateImporter(deps.ctx, deps.logger, deps.Cataloger, deps.BlockAdapter, username, params.ManifestURL, params.Repository)
		if err != nil {
			return repositories.NewImportFromS3InventoryDefault(http.StatusInternalServerError).
				WithPayload(responseErrorFrom(err))
		}
		var importStats *onboard.InventoryImportStats
		if *params.DryRun {
			importStats, err = importer.Import(deps.ctx, true)
			if err != nil {
				return repositories.NewImportFromS3InventoryDefault(http.StatusInternalServerError).
					WithPayload(responseErrorFrom(err))
			}
		} else {
			repo, err := deps.Cataloger.GetRepository(c.Context(), params.Repository)
			if err != nil {
				return repositories.NewImportFromS3InventoryNotFound().
					WithPayload(responseErrorFrom(err))
			}
			_, err = deps.Cataloger.GetBranchReference(deps.ctx, params.Repository, onboard.DefaultBranchName)
			if errors.Is(err, db.ErrNotFound) {
				_, err = deps.Cataloger.CreateBranch(deps.ctx, params.Repository, onboard.DefaultBranchName, repo.DefaultBranch)
				if err != nil {
					return repositories.NewImportFromS3InventoryDefault(http.StatusInternalServerError).
						WithPayload(responseErrorFrom(err))
				}
			} else if err != nil {
				return repositories.NewImportFromS3InventoryDefault(http.StatusInternalServerError).
					WithPayload(responseErrorFrom(err))
			}
			importStats, err = importer.Import(params.HTTPRequest.Context(), false)
			if err != nil {
				return repositories.NewImportFromS3InventoryDefault(http.StatusInternalServerError).
					WithPayload(responseErrorFrom(err))
			}
		}
		return repositories.NewImportFromS3InventoryCreated().WithPayload(&repositories.ImportFromS3InventoryCreatedBody{
			IsDryRun:           *params.DryRun,
			PreviousImportDate: importStats.PreviousImportDate.Unix(),
			PreviousManifest:   importStats.PreviousInventoryURL,
			AddedOrChanged:     int64(importStats.AddedOrChanged),
			Deleted:            int64(importStats.Deleted),
		})
	})
}<|MERGE_RESOLUTION|>--- conflicted
+++ resolved
@@ -125,11 +125,8 @@
 // Adding new handlers requires also adding them here so that the generated server will use them
 func (c *Controller) Configure(api *operations.LakefsAPI) {
 	// Register operations here
-<<<<<<< HEAD
 	api.HealthCheckHealthCheckHandler = c.GetHealthCheckHandler()
-=======
 	api.SetupSetupLakeFSHandler = c.SetupLakeFSHandler()
->>>>>>> e8970bfb
 
 	api.AuthGetCurrentUserHandler = c.GetCurrentUserHandler()
 	api.AuthListUsersHandler = c.ListUsersHandler()
@@ -220,11 +217,12 @@
 	return inti
 }
 
-<<<<<<< HEAD
 func (c *Controller) GetHealthCheckHandler() hcop.HealthCheckHandler {
 	return hcop.HealthCheckHandlerFunc(func(params hcop.HealthCheckParams) middleware.Responder {
 		return hcop.NewHealthCheckNoContent()
-=======
+	})
+}
+
 func (c *Controller) SetupLakeFSHandler() setupop.SetupLakeFSHandler {
 	return setupop.SetupLakeFSHandlerFunc(func(setupReq setupop.SetupLakeFSParams) middleware.Responder {
 		if len(*setupReq.User.DisplayName) == 0 {
@@ -280,7 +278,6 @@
 			AccessSecretKey: cred.AccessSecretKey,
 			CreationDate:    adminUser.CreatedAt.Unix(),
 		})
->>>>>>> e8970bfb
 	})
 }
 

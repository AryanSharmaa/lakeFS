--- conflicted
+++ resolved
@@ -129,11 +129,7 @@
 
 		after, amount := getPaginationParams(params.After, params.Amount)
 
-<<<<<<< HEAD
-		repos, hasMore, err := a.ForRequest(params.HTTPRequest).Index.ListRepos(int(amount), after)
-=======
-		repos, hasMore, err := a.meta.ListRepos(amount, after)
->>>>>>> 0c662000
+		repos, hasMore, err := a.ForRequest(params.HTTPRequest).Index.ListRepos(amount, after)
 		if err != nil {
 			return repositories.NewListRepositoriesDefault(http.StatusInternalServerError).
 				WithPayload(responseError("error listing repositories: %s", err))
@@ -272,11 +268,7 @@
 
 		after, amount := getPaginationParams(params.After, params.Amount)
 		// get commit log
-<<<<<<< HEAD
-		commitLog, err := index.GetCommitLog(params.RepositoryID, branch.GetCommit())
-=======
-		commitLog, hasMore, err := a.meta.GetCommitLog(params.RepositoryID, branch.GetCommit(), amount, after)
->>>>>>> 0c662000
+		commitLog, hasMore, err := index.GetCommitLog(params.RepositoryID, branch.GetCommit(), amount, after)
 		if err != nil {
 			return commits.NewGetBranchCommitLogDefault(http.StatusInternalServerError).WithPayload(responseErrorFrom(err))
 		}
@@ -389,20 +381,11 @@
 		if err != nil {
 			return branches.NewListBranchesUnauthorized().WithPayload(responseErrorFrom(err))
 		}
+		index := a.ForRequest(params.HTTPRequest).Index
 
 		after, amount := getPaginationParams(params.After, params.Amount)
 
-<<<<<<< HEAD
-		// paginate after
-		if params.After != nil {
-			after = swag.StringValue(params.After)
-		}
-		index := a.ForRequest(params.HTTPRequest).Index
-
-		res, hasMore, err := index.ListBranchesByPrefix(params.RepositoryID, "", int(amount), after)
-=======
-		res, hasMore, err := a.meta.ListBranchesByPrefix(params.RepositoryID, "", amount, after)
->>>>>>> 0c662000
+		res, hasMore, err := index.ListBranchesByPrefix(params.RepositoryID, "", amount, after)
 		if err != nil {
 			return branches.NewListBranchesDefault(http.StatusInternalServerError).
 				WithPayload(responseError("could not list branches: %s", err))
@@ -632,27 +615,11 @@
 		if err != nil {
 			return objects.NewListObjectsUnauthorized().WithPayload(responseErrorFrom(err))
 		}
-
-<<<<<<< HEAD
-		// amount
-		after := ""
-		amount := MaxResultsPerPage
-		if params.Amount != nil {
-			amount = swag.Int64Value(params.Amount)
-		}
-
-		// paginate after
-		if params.After != nil {
-			after = swag.StringValue(params.After)
-		}
-		index := a.ForRequest(params.HTTPRequest).Index
-
-		res, hasMore, err := index.ListObjectsByPrefix(params.RepositoryID, params.Ref, swag.StringValue(params.Tree), after, int(amount), false)
-=======
+		index := a.ForRequest(params.HTTPRequest).Index
+
 		after, amount := getPaginationParams(params.After, params.Amount)
 
-		res, hasMore, err := a.meta.ListObjectsByPrefix(params.RepositoryID, params.Ref, swag.StringValue(params.Tree), after, amount, false)
->>>>>>> 0c662000
+		res, hasMore, err := index.ListObjectsByPrefix(params.RepositoryID, params.Ref, swag.StringValue(params.Tree), after, amount, false)
 		if err != nil {
 			if xerrors.Is(err, db.ErrNotFound) {
 				return objects.NewListObjectsNotFound().WithPayload(responseError("could not find requested path"))

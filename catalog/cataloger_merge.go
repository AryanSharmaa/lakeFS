--- conflicted
+++ resolved
@@ -11,32 +11,23 @@
 	"github.com/treeverse/lakefs/logging"
 )
 
-<<<<<<< HEAD
-func (c *cataloger) Merge(ctx context.Context, repository, sourceBranch, destinationBranch, committer, message string, metadata Metadata) (string, error) {
-=======
 func (c *cataloger) Merge(ctx context.Context, repository, leftBranch, rightBranch, committer, message string, metadata Metadata) (*MergeResult, error) {
->>>>>>> 060de791
 	if err := Validate(ValidateFields{
 		{Name: "repository", IsValid: ValidateRepositoryName(repository)},
-		{Name: "sourceBranch", IsValid: ValidateBranchName(sourceBranch)},
-		{Name: "destinationBranch", IsValid: ValidateBranchName(destinationBranch)},
+		{Name: "leftBranch", IsValid: ValidateBranchName(leftBranch)},
+		{Name: "rightBranch", IsValid: ValidateBranchName(rightBranch)},
 		{Name: "committer", IsValid: ValidateCommitter(committer)},
 	}); err != nil {
-		return "", err
-	}
-
-<<<<<<< HEAD
-	res, err := c.db.Transact(func(tx db.Tx) (interface{}, error) {
-		leftID, err := getBranchID(tx, repository, sourceBranch, LockTypeUpdate)
-=======
+		return nil, err
+	}
+
 	mergeResult := &MergeResult{}
 	_, err := c.db.Transact(func(tx db.Tx) (interface{}, error) {
 		leftID, err := getBranchID(tx, repository, leftBranch, LockTypeUpdate)
->>>>>>> 060de791
 		if err != nil {
 			return nil, fmt.Errorf("left branch: %w", err)
 		}
-		rightID, err := getBranchID(tx, repository, destinationBranch, LockTypeUpdate)
+		rightID, err := getBranchID(tx, repository, rightBranch, LockTypeUpdate)
 		if err != nil {
 			return nil, fmt.Errorf("right branch: %w", err)
 		}
@@ -45,45 +36,25 @@
 			return nil, fmt.Errorf("branch relation: %w", err)
 		}
 
-<<<<<<< HEAD
-		err = c.doDiffByRelation(tx, relation, leftID, rightID, 0, "")
+		err = c.doDiffByRelation(tx, relation, leftID, rightID)
 		if err != nil {
 			return nil, err
 		}
-		info, err := c.getDiffInformation(tx)
-=======
-		err = c.doDiffByRelation(tx, relation, leftID, rightID)
+		mergeResult.Summary, err = c.getDiffSummary(tx)
 		if err != nil {
 			return nil, err
 		}
-		mergeResult.Summary, err = c.getDiffSummary(tx)
->>>>>>> 060de791
-		if err != nil {
-			return nil, err
-		}
 		// check for conflicts
-<<<<<<< HEAD
-		if info[DifferenceTypeConflict] > 0 {
-=======
 		if mergeResult.Summary[DifferenceTypeConflict] > 0 {
->>>>>>> 060de791
 			return nil, ErrConflictFound
 		}
 		// check for changes
 		var total int
-<<<<<<< HEAD
-		for _, c := range info {
-			total += c
-		}
-		if total == 0 {
-			leftCommitAdvanced, err := checkZeroDiffCommit(tx, leftID, rightID)
-=======
 		for _, c := range mergeResult.Summary {
 			total += c
 		}
 		if total == 0 {
 			commitDifferences, err := hasCommitDifferences(tx, leftID, rightID)
->>>>>>> 060de791
 			if err != nil {
 				return nil, err
 			}
@@ -93,23 +64,16 @@
 		}
 
 		if message == "" {
-			message = formatMergeMessage(sourceBranch, destinationBranch)
-		}
-<<<<<<< HEAD
-		return c.doMergeByRelation(tx, relation, leftID, rightID, committer, message, metadata)
-	}, c.txOpts(ctx)...)
-	if err != nil {
-		return "", err
-	}
-	mergeCommitID := res.(CommitID)
-	reference := MakeReference(destinationBranch, mergeCommitID)
-	return reference, nil
-=======
+			message = formatMergeMessage(leftBranch, rightBranch)
+		}
+		commitID, err := c.doMergeByRelation(tx, relation, leftID, rightID, committer, message, metadata)
+		if err != nil {
+			return nil, err
+		}
 		mergeResult.Reference = MakeReference(rightBranch, commitID)
 		return nil, nil
 	}, c.txOpts(ctx)...)
 	return mergeResult, err
->>>>>>> 060de791
 }
 
 // hasCommitDifferences - Checks if the current commit id of target or source branch advanced since last merge
@@ -127,7 +91,7 @@
 		//  a parent to child merge record is written when the branch is created,
 		// so this may happen only in child to parent merge.
 		// in this case - a merge record has to be created, and true is returned
-		return true, ErrNoDifferenceWasFound
+		return true, nil
 	} else if err != nil {
 		return false, fmt.Errorf(" check zero diff commit : %w", err)
 	}

package catalog

import (
	"context"
	"errors"
	"fmt"

	sq "github.com/Masterminds/squirrel"

	"github.com/treeverse/lakefs/db"
)

const diffResultsTableName = "diff_results"

func (c *cataloger) Diff(ctx context.Context, repository string, leftBranch string, rightBranch string) (Differences, error) {
	if err := Validate(ValidateFields{
		{Name: "repository", IsValid: ValidateRepositoryName(repository)},
		{Name: "leftBranch", IsValid: ValidateBranchName(leftBranch)},
		{Name: "rightBranch", IsValid: ValidateBranchName(rightBranch)},
	}); err != nil {
		return nil, err
	}
	differences, err := c.db.Transact(func(tx db.Tx) (interface{}, error) {
		leftID, err := getBranchID(tx, repository, leftBranch, LockTypeNone)
		if err != nil {
			return nil, fmt.Errorf("left branch: %w", err)
		}
		rightID, err := getBranchID(tx, repository, rightBranch, LockTypeNone)
		if err != nil {
			return nil, fmt.Errorf("right branch: %w", err)
		}
		return c.doDiff(tx, leftID, rightID)
	}, c.txOpts(ctx, db.ReadOnly())...)
	if err != nil {
		return nil, err
	}
	return differences.(Differences), nil
}

func (c *cataloger) doDiff(tx db.Tx, leftID, rightID int64) (Differences, error) {
	relation, err := getBranchesRelationType(tx, leftID, rightID)
	if err != nil {
		return nil, err
	}
	return c.doDiffByRelation(tx, relation, leftID, rightID)
}

func (c *cataloger) doDiffByRelation(tx db.Tx, relation RelationType, leftID, rightID int64) (Differences, error) {
	switch relation {
	case RelationTypeFromFather:
		return c.diffFromFather(tx, leftID, rightID)
	case RelationTypeFromSon:
		return c.diffFromSon(tx, leftID, rightID)
	case RelationTypeNotDirect:
		return c.diffNonDirect(tx, leftID, rightID)
	default:
		return nil, nil
	}
}

<<<<<<< HEAD
func (c *cataloger) diffFromFather(tx db.Tx, leftID, rightID int64) (Differences, error) {
=======
func (c *cataloger) diffFromFather(tx db.Tx, fatherID, sonID int64) (Differences, error) {
>>>>>>> 8f73c19a
	// get the last son commit number of the last father merge
	// if there is none - then it is  the first merge
	var maxSonMerge int64
	sonLineage, err := GetLineage(tx, sonID, UncommittedID)
	if err == nil {
		return nil, fmt.Errorf("Son lineage failed: %w", err)
	}
	fatherLineage, err := GetLineage(tx, fatherID, CommittedID)
	if err == nil {
		return nil, fmt.Errorf("Father lineage failed: %w", err)
	}
	maxSonQuery, args := sq.Select("COALESCE(MAX(commit_id),0) as max_on_commit"). //TODO:99i-0
											From("commits").
											Where("branch_id = ? AND merge_type = 'from_father'", sonID).
											PlaceholderFormat(sq.Dollar).MustSql()
	err = tx.Get(&maxSonMerge, maxSonQuery, args...)
	//err := tx.Get(&maxSonMerge, `SELECT COALESCE(MAX(commit_id),0) FROM commits
	//		WHERE branch_id = $1 AND merge_type = 'from_father'`, rightID)
	if err != nil {
		return nil, fmt.Errorf("Failed getting son last commit number : %w", err)
	}

	s, args := diffFromFatherV(fatherID, sonID, maxSonMerge, *fatherLineage, *sonLineage).PlaceholderFormat(sq.Dollar).MustSql()

	diffFromFatherSQL := `CREATE TEMP TABLE ` + diffResultsTableName + " ON COMMIT DROP AS " + s

	if _, err := tx.Exec(diffFromFatherSQL, args...); err != nil {
		return nil, err
	}
	return diffReadDifferences(tx)

}

func diffReadDifferences(tx db.Tx) (Differences, error) {
	var result Differences
	if err := tx.Select(&result, "SELECT diff_type, path FROM "+diffResultsTableName); err != nil {
		return nil, err
	}
	return result, nil
}

<<<<<<< HEAD
func (c *cataloger) diffFromSon(tx db.Tx, leftID, rightID int64) (Differences, error) {
=======
func (c *cataloger) diffFromSon(tx db.Tx, sonID, fatherID int64) (Differences, error) {
>>>>>>> 8f73c19a
	// read last merge commit numbers from commit table
	// if it is the first son-to-father commit, than those commit numbers are calculated as follows:
	// the son is 0, as any change in the some was never merged to the father.
	// the father is lhe effective commit number of the first lineage record of the son that points to the father
	// it is possible that the son the have already done from_father merge. so we have to take the minimal effective commit
	effectiveCommits := struct {
		FatherEffectiveCommit int64 `db:"father_effective_commit"`
		SonEffectiveCommit    int64 `db:"son_effective_commit"`
	}{}

	effectiveCommitsQuery, args := sq.Select(` commit_id AS father_effective_commit`, `merge_source_commit AS son_effective_commit`).
		From("commits").
		Where("branch_id = ? AND merge_source_branch = ? AND merge_type = 'from_son'", fatherID, sonID).
		OrderBy(`commit_id DESC`).
		Limit(1).PlaceholderFormat(sq.Dollar).
		MustSql()

	err := tx.Get(&effectiveCommits, effectiveCommitsQuery, args...)

	if errors.Is(err, db.ErrNotFound) {
		effectiveCommits.SonEffectiveCommit = 1
		FatherEffectiveQuery, args := sq.Select("effective_commit").From("lineage").
			Where("branch_id = ? AND ancestor_branch = ?", sonID, fatherID).
			OrderBy("min_commit DESC").Limit(1).PlaceholderFormat(sq.Dollar).MustSql()
		//err = tx.Get(&effectiveCommits.FatherEffectiveCommit, `SELECT effective_commit FROM lineage WHERE branch_id = $1 AND ancestor_branch = $2 ORDER BY min_commit DESC LIMIT 1`, sonID, fatherID)
		err = tx.Get(&effectiveCommits.FatherEffectiveCommit, FatherEffectiveQuery, args...)
	}
	if err != nil {
		return nil, err
	}

	fatherLineage, err := GetLineage(tx, fatherID, UncommittedID)
	if err == nil {
		return nil, fmt.Errorf("Father lineage failed: %w", err)
	}

	s, args := diffFromSonV(fatherID, sonID, effectiveCommits.FatherEffectiveCommit, effectiveCommits.SonEffectiveCommit, *fatherLineage).PlaceholderFormat(sq.Dollar).MustSql()

	diffFromSonSQL := `CREATE TEMP TABLE ` + diffResultsTableName + " ON COMMIT DROP AS " + s

	if _, err := tx.Exec(diffFromSonSQL, args...); err != nil {
		return nil, err
	}
	return diffReadDifferences(tx)
}

func (c *cataloger) diffNonDirect(tx db.Tx, leftID, rightID int64) (Differences, error) {
	panic("not implemented - Someday is not a day of the week")
}<|MERGE_RESOLUTION|>--- conflicted
+++ resolved
@@ -58,11 +58,7 @@
 	}
 }
 
-<<<<<<< HEAD
-func (c *cataloger) diffFromFather(tx db.Tx, leftID, rightID int64) (Differences, error) {
-=======
 func (c *cataloger) diffFromFather(tx db.Tx, fatherID, sonID int64) (Differences, error) {
->>>>>>> 8f73c19a
 	// get the last son commit number of the last father merge
 	// if there is none - then it is  the first merge
 	var maxSonMerge int64
@@ -104,11 +100,7 @@
 	return result, nil
 }
 
-<<<<<<< HEAD
-func (c *cataloger) diffFromSon(tx db.Tx, leftID, rightID int64) (Differences, error) {
-=======
 func (c *cataloger) diffFromSon(tx db.Tx, sonID, fatherID int64) (Differences, error) {
->>>>>>> 8f73c19a
 	// read last merge commit numbers from commit table
 	// if it is the first son-to-father commit, than those commit numbers are calculated as follows:
 	// the son is 0, as any change in the some was never merged to the father.

--- conflicted
+++ resolved
@@ -36,17 +36,10 @@
 	return finalSelect, nil
 }
 
-<<<<<<< HEAD
-//  sqEntryBranchSelect select path/s from a single branch.
-//  1. Get the requested commit
-//  2. If a path has multiple versions in various commits - Return the row with highest min commit
-//	3. If the version was deleted after the requested commit - the row max-commit will be set to uncommitted
-=======
 // sqEntryBranchSelect select path/s from a single branch.
 // 1. Get the requested commit
 // 2. If a path has multiple versions in various commits - Return the row with highest min commit
 // 3. If the version was deleted after the requested commit - the row max-commit will be set to uncommitted
->>>>>>> 8dede98d
 func sqEntryBranchSelect(branchID int64, commitID CommitID, paths []string) sq.SelectBuilder {
 	rawSelect := sq.Select("path", "physical_address", "creation_date", "size", "checksum", "metadata", "is_expired").
 		Distinct().Options("ON (branch_id,path)").

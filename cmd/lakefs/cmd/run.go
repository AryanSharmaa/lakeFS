--- conflicted
+++ resolved
@@ -8,21 +8,15 @@
 	"os/signal"
 	"time"
 
-<<<<<<< HEAD
-	"github.com/treeverse/lakefs/catalog"
-=======
-	"github.com/treeverse/lakefs/auth/crypt"
-	"github.com/treeverse/lakefs/config"
-	"github.com/treeverse/lakefs/db"
-	"github.com/treeverse/lakefs/index"
->>>>>>> c1c4c5aa
-
-	"github.com/treeverse/lakefs/logging"
-
 	"github.com/spf13/cobra"
 	"github.com/treeverse/lakefs/api"
 	"github.com/treeverse/lakefs/auth"
+	"github.com/treeverse/lakefs/auth/crypt"
+	"github.com/treeverse/lakefs/catalog"
+	"github.com/treeverse/lakefs/config"
+	"github.com/treeverse/lakefs/db"
 	"github.com/treeverse/lakefs/gateway"
+	"github.com/treeverse/lakefs/logging"
 )
 
 const (
@@ -94,18 +88,13 @@
 		stats := cfg.BuildStats(getInstallationID(authService))
 
 		// start API server
-<<<<<<< HEAD
-		apiServer := api.NewServer(cataloger, blockStore, authService, stats, migrator)
-
-=======
->>>>>>> c1c4c5aa
 		done := make(chan bool, 1)
 		quit := make(chan os.Signal, 1)
 		signal.Notify(quit, os.Interrupt)
 
 		var apiServer *api.Server
 		if runAPIService {
-			apiServer = api.NewServer(meta, blockStore, authService, stats, migrator)
+			apiServer = api.NewServer(cataloger, blockStore, authService, stats, migrator)
 			go func() {
 				if err := apiServer.Listen(cfg.GetAPIListenAddress()); err != nil && err != http.ErrServerClosed {
 					fmt.Printf("API server failed to listen on %s: %v\n", cfg.GetAPIListenAddress(), err)
@@ -114,24 +103,12 @@
 			}()
 		}
 
-<<<<<<< HEAD
-		// init gateway server
-		gatewayServer := gateway.NewServer(
-			cfg.GetS3GatewayRegion(),
-			cataloger,
-			blockStore,
-			authService,
-			cfg.GetS3GatewayListenAddress(),
-			cfg.GetS3GatewayDomainName(),
-			stats,
-		)
-=======
 		var gatewayServer *gateway.Server
 		if runS3Gateway {
 			// init gateway server
 			gatewayServer = gateway.NewServer(
 				cfg.GetS3GatewayRegion(),
-				meta,
+				cataloger,
 				blockStore,
 				authService,
 				cfg.GetS3GatewayListenAddress(),
@@ -139,7 +116,6 @@
 				stats,
 			)
 		}
->>>>>>> c1c4c5aa
 
 		go stats.Run(ctx)
 		stats.Collect("global", "run")
